--- conflicted
+++ resolved
@@ -204,20 +204,15 @@
 	void addProtocolResolver(ProtocolResolver resolver);
 
 	/**
+	 * 加载或刷新持久化的配置信息，可能是xml文件，properties文件或者数据库。
+	 * 因为这是一个启动方法，启动失败时应该摧毁已创建的Bean，避免资源浪费。
+	 *
 	 * Load or refresh the persistent representation of the configuration, which
 	 * might be from Java-based configuration, an XML file, a properties file, a
 	 * relational database schema, or some other format.
 	 * <p>As this is a startup method, it should destroy already created singletons
 	 * if it fails, to avoid dangling resources. In other words, after invocation
-<<<<<<< HEAD
 	 * of this method, either all or no singletons at all should be instantiated.
-=======
-	 * of that method, either all or no singletons at all should be instantiated.
-	 *
-	 * 加载或刷新持久化的配置信息，可能是xml文件，properties文件或者数据库。
-	 * 因为这是一个启动方法，启动失败时应该摧毁已创建的Bean，避免资源浪费。
-	 *
->>>>>>> 9259ea03
 	 * @throws BeansException if the bean factory could not be initialized
 	 * @throws IllegalStateException if already initialized and multiple refresh
 	 * attempts are not supported
@@ -243,7 +238,7 @@
 	/**
 	 * Close this application context, releasing all resources and locks that the
 	 * implementation might hold. This includes destroying all cached singleton beans.
-	 * <p>Note: Does not invoke {@code close} on a parent context;
+	 * <p>Note: Does <i>not</i> invoke {@code close} on a parent context;
 	 * parent contexts have their own, independent lifecycle.
 	 * <p>This method can be called multiple times without side effects: Subsequent
 	 * {@code close} calls on an already closed context will be ignored.
