/*
 * Copyright 2002-2021 the original author or authors.
 *
 * Licensed under the Apache License, Version 2.0 (the "License");
 * you may not use this file except in compliance with the License.
 * You may obtain a copy of the License at
 *
 *      https://www.apache.org/licenses/LICENSE-2.0
 *
 * Unless required by applicable law or agreed to in writing, software
 * distributed under the License is distributed on an "AS IS" BASIS,
 * WITHOUT WARRANTIES OR CONDITIONS OF ANY KIND, either express or implied.
 * See the License for the specific language governing permissions and
 * limitations under the License.
 */

package org.springframework.transaction.support;

import java.io.IOException;
import java.io.ObjectInputStream;
import java.io.Serializable;
import java.util.List;

import org.apache.commons.logging.Log;
import org.apache.commons.logging.LogFactory;

import org.springframework.core.Constants;
import org.springframework.lang.Nullable;
import org.springframework.transaction.IllegalTransactionStateException;
import org.springframework.transaction.InvalidTimeoutException;
import org.springframework.transaction.NestedTransactionNotSupportedException;
import org.springframework.transaction.PlatformTransactionManager;
import org.springframework.transaction.TransactionDefinition;
import org.springframework.transaction.TransactionException;
import org.springframework.transaction.TransactionStatus;
import org.springframework.transaction.TransactionSuspensionNotSupportedException;
import org.springframework.transaction.UnexpectedRollbackException;

/**
 * Abstract base class that implements Spring's standard transaction workflow,
 * serving as basis for concrete platform transaction managers like
 * {@link org.springframework.transaction.jta.JtaTransactionManager}.
 *
 * <p>This base class provides the following workflow handling:
 * <ul>
 * <li>determines if there is an existing transaction;
 * <li>applies the appropriate propagation behavior;
 * <li>suspends and resumes transactions if necessary;
 * <li>checks the rollback-only flag on commit;
 * <li>applies the appropriate modification on rollback
 * (actual rollback or setting rollback-only);
 * <li>triggers registered synchronization callbacks
 * (if transaction synchronization is active).
 * </ul>
 *
 * <p>Subclasses have to implement specific template methods for specific
 * states of a transaction, e.g.: begin, suspend, resume, commit, rollback.
 * The most important of them are abstract and must be provided by a concrete
 * implementation; for the rest, defaults are provided, so overriding is optional.
 *
 * <p>Transaction synchronization is a generic mechanism for registering callbacks
 * that get invoked at transaction completion time. This is mainly used internally
 * by the data access support classes for JDBC, Hibernate, JPA, etc when running
 * within a JTA transaction: They register resources that are opened within the
 * transaction for closing at transaction completion time, allowing e.g. for reuse
 * of the same Hibernate Session within the transaction. The same mechanism can
 * also be leveraged for custom synchronization needs in an application.
 *
 * <p>The state of this class is serializable, to allow for serializing the
 * transaction strategy along with proxies that carry a transaction interceptor.
 * It is up to subclasses if they wish to make their state to be serializable too.
 * They should implement the {@code java.io.Serializable} marker interface in
 * that case, and potentially a private {@code readObject()} method (according
 * to Java serialization rules) if they need to restore any transient state.
 *
 * @author Juergen Hoeller
 * @since 28.03.2003
 * @see #setTransactionSynchronization
 * @see TransactionSynchronizationManager
 * @see org.springframework.transaction.jta.JtaTransactionManager
 */
@SuppressWarnings("serial")
public abstract class AbstractPlatformTransactionManager implements PlatformTransactionManager, Serializable {

	/**
	 * Always activate transaction synchronization, even for "empty" transactions
	 * that result from PROPAGATION_SUPPORTS with no existing backend transaction.
	 * @see org.springframework.transaction.TransactionDefinition#PROPAGATION_SUPPORTS
	 * @see org.springframework.transaction.TransactionDefinition#PROPAGATION_NOT_SUPPORTED
	 * @see org.springframework.transaction.TransactionDefinition#PROPAGATION_NEVER
	 */
	public static final int SYNCHRONIZATION_ALWAYS = 0;

	/**
	 * Activate transaction synchronization only for actual transactions,
	 * that is, not for empty ones that result from PROPAGATION_SUPPORTS with
	 * no existing backend transaction.
	 * @see org.springframework.transaction.TransactionDefinition#PROPAGATION_REQUIRED
	 * @see org.springframework.transaction.TransactionDefinition#PROPAGATION_MANDATORY
	 * @see org.springframework.transaction.TransactionDefinition#PROPAGATION_REQUIRES_NEW
	 */
	public static final int SYNCHRONIZATION_ON_ACTUAL_TRANSACTION = 1;

	/**
	 * Never active transaction synchronization, not even for actual transactions.
	 */
	public static final int SYNCHRONIZATION_NEVER = 2;


	/** Constants instance for AbstractPlatformTransactionManager. */
	private static final Constants constants = new Constants(AbstractPlatformTransactionManager.class);


	protected transient Log logger = LogFactory.getLog(getClass());

	private int transactionSynchronization = SYNCHRONIZATION_ALWAYS;

	private int defaultTimeout = TransactionDefinition.TIMEOUT_DEFAULT;

	private boolean nestedTransactionAllowed = false;

	private boolean validateExistingTransaction = false;

	private boolean globalRollbackOnParticipationFailure = true;

	private boolean failEarlyOnGlobalRollbackOnly = false;

	private boolean rollbackOnCommitFailure = false;


	/**
	 * Set the transaction synchronization by the name of the corresponding constant
	 * in this class, e.g. "SYNCHRONIZATION_ALWAYS".
	 * @param constantName name of the constant
	 * @see #SYNCHRONIZATION_ALWAYS
	 */
	public final void setTransactionSynchronizationName(String constantName) {
		setTransactionSynchronization(constants.asNumber(constantName).intValue());
	}

	/**
	 * Set when this transaction manager should activate the thread-bound
	 * transaction synchronization support. Default is "always".
	 * <p>Note that transaction synchronization isn't supported for
	 * multiple concurrent transactions by different transaction managers.
	 * Only one transaction manager is allowed to activate it at any time.
	 * @see #SYNCHRONIZATION_ALWAYS
	 * @see #SYNCHRONIZATION_ON_ACTUAL_TRANSACTION
	 * @see #SYNCHRONIZATION_NEVER
	 * @see TransactionSynchronizationManager
	 * @see TransactionSynchronization
	 */
	public final void setTransactionSynchronization(int transactionSynchronization) {
		this.transactionSynchronization = transactionSynchronization;
	}

	/**
	 * Return if this transaction manager should activate the thread-bound
	 * transaction synchronization support.
	 */
	public final int getTransactionSynchronization() {
		return this.transactionSynchronization;
	}

	/**
	 * Specify the default timeout that this transaction manager should apply
	 * if there is no timeout specified at the transaction level, in seconds.
	 * <p>Default is the underlying transaction infrastructure's default timeout,
	 * e.g. typically 30 seconds in case of a JTA provider, indicated by the
	 * {@code TransactionDefinition.TIMEOUT_DEFAULT} value.
	 * @see org.springframework.transaction.TransactionDefinition#TIMEOUT_DEFAULT
	 */
	public final void setDefaultTimeout(int defaultTimeout) {
		if (defaultTimeout < TransactionDefinition.TIMEOUT_DEFAULT) {
			throw new InvalidTimeoutException("Invalid default timeout", defaultTimeout);
		}
		this.defaultTimeout = defaultTimeout;
	}

	/**
	 * Return the default timeout that this transaction manager should apply
	 * if there is no timeout specified at the transaction level, in seconds.
	 * <p>Returns {@code TransactionDefinition.TIMEOUT_DEFAULT} to indicate
	 * the underlying transaction infrastructure's default timeout.
	 */
	public final int getDefaultTimeout() {
		return this.defaultTimeout;
	}

	/**
	 * Set whether nested transactions are allowed. Default is "false".
	 * <p>Typically initialized with an appropriate default by the
	 * concrete transaction manager subclass.
	 */
	public final void setNestedTransactionAllowed(boolean nestedTransactionAllowed) {
		this.nestedTransactionAllowed = nestedTransactionAllowed;
	}

	/**
	 * Return whether nested transactions are allowed.
	 */
	public final boolean isNestedTransactionAllowed() {
		return this.nestedTransactionAllowed;
	}

	/**
	 * Set whether existing transactions should be validated before participating
	 * in them.
	 * <p>When participating in an existing transaction (e.g. with
	 * PROPAGATION_REQUIRED or PROPAGATION_SUPPORTS encountering an existing
	 * transaction), this outer transaction's characteristics will apply even
	 * to the inner transaction scope. Validation will detect incompatible
	 * isolation level and read-only settings on the inner transaction definition
	 * and reject participation accordingly through throwing a corresponding exception.
	 * <p>Default is "false", leniently ignoring inner transaction settings,
	 * simply overriding them with the outer transaction's characteristics.
	 * Switch this flag to "true" in order to enforce strict validation.
	 * @since 2.5.1
	 */
	public final void setValidateExistingTransaction(boolean validateExistingTransaction) {
		this.validateExistingTransaction = validateExistingTransaction;
	}

	/**
	 * Return whether existing transactions should be validated before participating
	 * in them.
	 * @since 2.5.1
	 */
	public final boolean isValidateExistingTransaction() {
		return this.validateExistingTransaction;
	}

	/**
	 * Set whether to globally mark an existing transaction as rollback-only
	 * after a participating transaction failed.
	 * <p>Default is "true": If a participating transaction (e.g. with
	 * PROPAGATION_REQUIRED or PROPAGATION_SUPPORTS encountering an existing
	 * transaction) fails, the transaction will be globally marked as rollback-only.
	 * The only possible outcome of such a transaction is a rollback: The
	 * transaction originator <i>cannot</i> make the transaction commit anymore.
	 * <p>Switch this to "false" to let the transaction originator make the rollback
	 * decision. If a participating transaction fails with an exception, the caller
	 * can still decide to continue with a different path within the transaction.
	 * However, note that this will only work as long as all participating resources
	 * are capable of continuing towards a transaction commit even after a data access
	 * failure: This is generally not the case for a Hibernate Session, for example;
	 * neither is it for a sequence of JDBC insert/update/delete operations.
	 * <p><b>Note:</b>This flag only applies to an explicit rollback attempt for a
	 * subtransaction, typically caused by an exception thrown by a data access operation
	 * (where TransactionInterceptor will trigger a {@code PlatformTransactionManager.rollback()}
	 * call according to a rollback rule). If the flag is off, the caller can handle the exception
	 * and decide on a rollback, independent of the rollback rules of the subtransaction.
	 * This flag does, however, <i>not</i> apply to explicit {@code setRollbackOnly}
	 * calls on a {@code TransactionStatus}, which will always cause an eventual
	 * global rollback (as it might not throw an exception after the rollback-only call).
	 * <p>The recommended solution for handling failure of a subtransaction
	 * is a "nested transaction", where the global transaction can be rolled
	 * back to a savepoint taken at the beginning of the subtransaction.
	 * PROPAGATION_NESTED provides exactly those semantics; however, it will
	 * only work when nested transaction support is available. This is the case
	 * with DataSourceTransactionManager, but not with JtaTransactionManager.
	 * @see #setNestedTransactionAllowed
	 * @see org.springframework.transaction.jta.JtaTransactionManager
	 */
	public final void setGlobalRollbackOnParticipationFailure(boolean globalRollbackOnParticipationFailure) {
		this.globalRollbackOnParticipationFailure = globalRollbackOnParticipationFailure;
	}

	/**
	 * Return whether to globally mark an existing transaction as rollback-only
	 * after a participating transaction failed.
	 */
	public final boolean isGlobalRollbackOnParticipationFailure() {
		return this.globalRollbackOnParticipationFailure;
	}

	/**
	 * Set whether to fail early in case of the transaction being globally marked
	 * as rollback-only.
	 * <p>Default is "false", only causing an UnexpectedRollbackException at the
	 * outermost transaction boundary. Switch this flag on to cause an
	 * UnexpectedRollbackException as early as the global rollback-only marker
	 * has been first detected, even from within an inner transaction boundary.
	 * <p>Note that, as of Spring 2.0, the fail-early behavior for global
	 * rollback-only markers has been unified: All transaction managers will by
	 * default only cause UnexpectedRollbackException at the outermost transaction
	 * boundary. This allows, for example, to continue unit tests even after an
	 * operation failed and the transaction will never be completed. All transaction
	 * managers will only fail earlier if this flag has explicitly been set to "true".
	 * @since 2.0
	 * @see org.springframework.transaction.UnexpectedRollbackException
	 */
	public final void setFailEarlyOnGlobalRollbackOnly(boolean failEarlyOnGlobalRollbackOnly) {
		this.failEarlyOnGlobalRollbackOnly = failEarlyOnGlobalRollbackOnly;
	}

	/**
	 * Return whether to fail early in case of the transaction being globally marked
	 * as rollback-only.
	 * @since 2.0
	 */
	public final boolean isFailEarlyOnGlobalRollbackOnly() {
		return this.failEarlyOnGlobalRollbackOnly;
	}

	/**
	 * Set whether {@code doRollback} should be performed on failure of the
	 * {@code doCommit} call. Typically not necessary and thus to be avoided,
	 * as it can potentially override the commit exception with a subsequent
	 * rollback exception.
	 * <p>Default is "false".
	 * @see #doCommit
	 * @see #doRollback
	 */
	public final void setRollbackOnCommitFailure(boolean rollbackOnCommitFailure) {
		this.rollbackOnCommitFailure = rollbackOnCommitFailure;
	}

	/**
	 * Return whether {@code doRollback} should be performed on failure of the
	 * {@code doCommit} call.
	 */
	public final boolean isRollbackOnCommitFailure() {
		return this.rollbackOnCommitFailure;
	}


	//---------------------------------------------------------------------
	// Implementation of PlatformTransactionManager
	//---------------------------------------------------------------------

	/**
	 * 创建事务
	 *
	 * This implementation handles propagation behavior. Delegates to
	 * {@code doGetTransaction}, {@code isExistingTransaction}
	 * and {@code doBegin}.
	 * @see #doGetTransaction
	 * @see #isExistingTransaction
	 * @see #doBegin
	 */
	@Override
	public final TransactionStatus getTransaction(@Nullable TransactionDefinition definition)
			throws TransactionException {

		// Use defaults if no transaction definition given.
		TransactionDefinition def = (definition != null ? definition : TransactionDefinition.withDefaults());

		Object transaction = doGetTransaction();
		boolean debugEnabled = logger.isDebugEnabled();

		if (isExistingTransaction(transaction)) {
			// Existing transaction found -> check propagation behavior to find out how to behave.
			return handleExistingTransaction(def, transaction, debugEnabled);
		}

		// Check definition settings for new transaction.
		if (def.getTimeout() < TransactionDefinition.TIMEOUT_DEFAULT) {
			throw new InvalidTimeoutException("Invalid transaction timeout", def.getTimeout());
		}

		// No existing transaction found -> check propagation behavior to find out how to proceed.
		if (def.getPropagationBehavior() == TransactionDefinition.PROPAGATION_MANDATORY) {
			throw new IllegalTransactionStateException(
					"No existing transaction found for transaction marked with propagation 'mandatory'");
		}
		else if (def.getPropagationBehavior() == TransactionDefinition.PROPAGATION_REQUIRED ||
				def.getPropagationBehavior() == TransactionDefinition.PROPAGATION_REQUIRES_NEW ||
				def.getPropagationBehavior() == TransactionDefinition.PROPAGATION_NESTED) {
			SuspendedResourcesHolder suspendedResources = suspend(null);
			if (debugEnabled) {
				logger.debug("Creating new transaction with name [" + def.getName() + "]: " + def);
			}
			try {
<<<<<<< HEAD
				return startTransaction(def, transaction, debugEnabled, suspendedResources);
=======
				boolean newSynchronization = (getTransactionSynchronization() != SYNCHRONIZATION_NEVER);
				DefaultTransactionStatus status = newTransactionStatus(
						def, transaction, true, newSynchronization, debugEnabled, suspendedResources);
				// 创建事务
				doBegin(transaction, def);
				prepareSynchronization(status, def);
				return status;
>>>>>>> 9259ea03
			}
			catch (RuntimeException | Error ex) {
				resume(null, suspendedResources);
				throw ex;
			}
		}
		else {
			// Create "empty" transaction: no actual transaction, but potentially synchronization.
			if (def.getIsolationLevel() != TransactionDefinition.ISOLATION_DEFAULT && logger.isWarnEnabled()) {
				logger.warn("Custom isolation level specified but no actual transaction initiated; " +
						"isolation level will effectively be ignored: " + def);
			}
			boolean newSynchronization = (getTransactionSynchronization() == SYNCHRONIZATION_ALWAYS);
			return prepareTransactionStatus(def, null, true, newSynchronization, debugEnabled, null);
		}
	}

	/**
	 * Start a new transaction.
	 */
	private TransactionStatus startTransaction(TransactionDefinition definition, Object transaction,
			boolean debugEnabled, @Nullable SuspendedResourcesHolder suspendedResources) {

		boolean newSynchronization = (getTransactionSynchronization() != SYNCHRONIZATION_NEVER);
		DefaultTransactionStatus status = newTransactionStatus(
				definition, transaction, true, newSynchronization, debugEnabled, suspendedResources);
		doBegin(transaction, definition);
		prepareSynchronization(status, definition);
		return status;
	}

	/**
	 * Create a TransactionStatus for an existing transaction.
	 */
	private TransactionStatus handleExistingTransaction(
			TransactionDefinition definition, Object transaction, boolean debugEnabled)
			throws TransactionException {

		if (definition.getPropagationBehavior() == TransactionDefinition.PROPAGATION_NEVER) {
			throw new IllegalTransactionStateException(
					"Existing transaction found for transaction marked with propagation 'never'");
		}

		if (definition.getPropagationBehavior() == TransactionDefinition.PROPAGATION_NOT_SUPPORTED) {
			if (debugEnabled) {
				logger.debug("Suspending current transaction");
			}
			Object suspendedResources = suspend(transaction);
			boolean newSynchronization = (getTransactionSynchronization() == SYNCHRONIZATION_ALWAYS);
			return prepareTransactionStatus(
					definition, null, false, newSynchronization, debugEnabled, suspendedResources);
		}

		if (definition.getPropagationBehavior() == TransactionDefinition.PROPAGATION_REQUIRES_NEW) {
			if (debugEnabled) {
				logger.debug("Suspending current transaction, creating new transaction with name [" +
						definition.getName() + "]");
			}
			SuspendedResourcesHolder suspendedResources = suspend(transaction);
			try {
				return startTransaction(definition, transaction, debugEnabled, suspendedResources);
			}
			catch (RuntimeException | Error beginEx) {
				resumeAfterBeginException(transaction, suspendedResources, beginEx);
				throw beginEx;
			}
		}

		if (definition.getPropagationBehavior() == TransactionDefinition.PROPAGATION_NESTED) {
			if (!isNestedTransactionAllowed()) {
				throw new NestedTransactionNotSupportedException(
						"Transaction manager does not allow nested transactions by default - " +
						"specify 'nestedTransactionAllowed' property with value 'true'");
			}
			if (debugEnabled) {
				logger.debug("Creating nested transaction with name [" + definition.getName() + "]");
			}
			if (useSavepointForNestedTransaction()) {
				// Create savepoint within existing Spring-managed transaction,
				// through the SavepointManager API implemented by TransactionStatus.
				// Usually uses JDBC 3.0 savepoints. Never activates Spring synchronization.
				DefaultTransactionStatus status =
						prepareTransactionStatus(definition, transaction, false, false, debugEnabled, null);
				status.createAndHoldSavepoint();
				return status;
			}
			else {
				// Nested transaction through nested begin and commit/rollback calls.
				// Usually only for JTA: Spring synchronization might get activated here
				// in case of a pre-existing JTA transaction.
				return startTransaction(definition, transaction, debugEnabled, null);
			}
		}

		// Assumably PROPAGATION_SUPPORTS or PROPAGATION_REQUIRED.
		if (debugEnabled) {
			logger.debug("Participating in existing transaction");
		}
		if (isValidateExistingTransaction()) {
			if (definition.getIsolationLevel() != TransactionDefinition.ISOLATION_DEFAULT) {
				Integer currentIsolationLevel = TransactionSynchronizationManager.getCurrentTransactionIsolationLevel();
				if (currentIsolationLevel == null || currentIsolationLevel != definition.getIsolationLevel()) {
					Constants isoConstants = DefaultTransactionDefinition.constants;
					throw new IllegalTransactionStateException("Participating transaction with definition [" +
							definition + "] specifies isolation level which is incompatible with existing transaction: " +
							(currentIsolationLevel != null ?
									isoConstants.toCode(currentIsolationLevel, DefaultTransactionDefinition.PREFIX_ISOLATION) :
									"(unknown)"));
				}
			}
			if (!definition.isReadOnly()) {
				if (TransactionSynchronizationManager.isCurrentTransactionReadOnly()) {
					throw new IllegalTransactionStateException("Participating transaction with definition [" +
							definition + "] is not marked as read-only but existing transaction is");
				}
			}
		}
		boolean newSynchronization = (getTransactionSynchronization() != SYNCHRONIZATION_NEVER);
		return prepareTransactionStatus(definition, transaction, false, newSynchronization, debugEnabled, null);
	}

	/**
	 * Create a new TransactionStatus for the given arguments,
	 * also initializing transaction synchronization as appropriate.
	 * @see #newTransactionStatus
	 * @see #prepareTransactionStatus
	 */
	protected final DefaultTransactionStatus prepareTransactionStatus(
			TransactionDefinition definition, @Nullable Object transaction, boolean newTransaction,
			boolean newSynchronization, boolean debug, @Nullable Object suspendedResources) {

		DefaultTransactionStatus status = newTransactionStatus(
				definition, transaction, newTransaction, newSynchronization, debug, suspendedResources);
		prepareSynchronization(status, definition);
		return status;
	}

	/**
	 * Create a TransactionStatus instance for the given arguments.
	 */
	protected DefaultTransactionStatus newTransactionStatus(
			TransactionDefinition definition, @Nullable Object transaction, boolean newTransaction,
			boolean newSynchronization, boolean debug, @Nullable Object suspendedResources) {

		boolean actualNewSynchronization = newSynchronization &&
				!TransactionSynchronizationManager.isSynchronizationActive();
		return new DefaultTransactionStatus(
				transaction, newTransaction, actualNewSynchronization,
				definition.isReadOnly(), debug, suspendedResources);
	}

	/**
	 * Initialize transaction synchronization as appropriate.
	 */
	protected void prepareSynchronization(DefaultTransactionStatus status, TransactionDefinition definition) {
		if (status.isNewSynchronization()) {
			TransactionSynchronizationManager.setActualTransactionActive(status.hasTransaction());
			TransactionSynchronizationManager.setCurrentTransactionIsolationLevel(
					definition.getIsolationLevel() != TransactionDefinition.ISOLATION_DEFAULT ?
							definition.getIsolationLevel() : null);
			TransactionSynchronizationManager.setCurrentTransactionReadOnly(definition.isReadOnly());
			TransactionSynchronizationManager.setCurrentTransactionName(definition.getName());
			TransactionSynchronizationManager.initSynchronization();
		}
	}

	/**
	 * Determine the actual timeout to use for the given definition.
	 * Will fall back to this manager's default timeout if the
	 * transaction definition doesn't specify a non-default value.
	 * @param definition the transaction definition
	 * @return the actual timeout to use
	 * @see org.springframework.transaction.TransactionDefinition#getTimeout()
	 * @see #setDefaultTimeout
	 */
	protected int determineTimeout(TransactionDefinition definition) {
		if (definition.getTimeout() != TransactionDefinition.TIMEOUT_DEFAULT) {
			return definition.getTimeout();
		}
		return getDefaultTimeout();
	}


	/**
	 * Suspend the given transaction. Suspends transaction synchronization first,
	 * then delegates to the {@code doSuspend} template method.
	 * @param transaction the current transaction object
	 * (or {@code null} to just suspend active synchronizations, if any)
	 * @return an object that holds suspended resources
	 * (or {@code null} if neither transaction nor synchronization active)
	 * @see #doSuspend
	 * @see #resume
	 */
	@Nullable
	protected final SuspendedResourcesHolder suspend(@Nullable Object transaction) throws TransactionException {
		if (TransactionSynchronizationManager.isSynchronizationActive()) {
			List<TransactionSynchronization> suspendedSynchronizations = doSuspendSynchronization();
			try {
				Object suspendedResources = null;
				if (transaction != null) {
					suspendedResources = doSuspend(transaction);
				}
				String name = TransactionSynchronizationManager.getCurrentTransactionName();
				TransactionSynchronizationManager.setCurrentTransactionName(null);
				boolean readOnly = TransactionSynchronizationManager.isCurrentTransactionReadOnly();
				TransactionSynchronizationManager.setCurrentTransactionReadOnly(false);
				Integer isolationLevel = TransactionSynchronizationManager.getCurrentTransactionIsolationLevel();
				TransactionSynchronizationManager.setCurrentTransactionIsolationLevel(null);
				boolean wasActive = TransactionSynchronizationManager.isActualTransactionActive();
				TransactionSynchronizationManager.setActualTransactionActive(false);
				return new SuspendedResourcesHolder(
						suspendedResources, suspendedSynchronizations, name, readOnly, isolationLevel, wasActive);
			}
			catch (RuntimeException | Error ex) {
				// doSuspend failed - original transaction is still active...
				doResumeSynchronization(suspendedSynchronizations);
				throw ex;
			}
		}
		else if (transaction != null) {
			// Transaction active but no synchronization active.
			Object suspendedResources = doSuspend(transaction);
			return new SuspendedResourcesHolder(suspendedResources);
		}
		else {
			// Neither transaction nor synchronization active.
			return null;
		}
	}

	/**
	 * Resume the given transaction. Delegates to the {@code doResume}
	 * template method first, then resuming transaction synchronization.
	 * @param transaction the current transaction object
	 * @param resourcesHolder the object that holds suspended resources,
	 * as returned by {@code suspend} (or {@code null} to just
	 * resume synchronizations, if any)
	 * @see #doResume
	 * @see #suspend
	 */
	protected final void resume(@Nullable Object transaction, @Nullable SuspendedResourcesHolder resourcesHolder)
			throws TransactionException {

		if (resourcesHolder != null) {
			Object suspendedResources = resourcesHolder.suspendedResources;
			if (suspendedResources != null) {
				doResume(transaction, suspendedResources);
			}
			List<TransactionSynchronization> suspendedSynchronizations = resourcesHolder.suspendedSynchronizations;
			if (suspendedSynchronizations != null) {
				TransactionSynchronizationManager.setActualTransactionActive(resourcesHolder.wasActive);
				TransactionSynchronizationManager.setCurrentTransactionIsolationLevel(resourcesHolder.isolationLevel);
				TransactionSynchronizationManager.setCurrentTransactionReadOnly(resourcesHolder.readOnly);
				TransactionSynchronizationManager.setCurrentTransactionName(resourcesHolder.name);
				doResumeSynchronization(suspendedSynchronizations);
			}
		}
	}

	/**
	 * Resume outer transaction after inner transaction begin failed.
	 */
	private void resumeAfterBeginException(
			Object transaction, @Nullable SuspendedResourcesHolder suspendedResources, Throwable beginEx) {

		try {
			resume(transaction, suspendedResources);
		}
		catch (RuntimeException | Error resumeEx) {
			String exMessage = "Inner transaction begin exception overridden by outer transaction resume exception";
			logger.error(exMessage, beginEx);
			throw resumeEx;
		}
	}

	/**
	 * Suspend all current synchronizations and deactivate transaction
	 * synchronization for the current thread.
	 * @return the List of suspended TransactionSynchronization objects
	 */
	private List<TransactionSynchronization> doSuspendSynchronization() {
		List<TransactionSynchronization> suspendedSynchronizations =
				TransactionSynchronizationManager.getSynchronizations();
		for (TransactionSynchronization synchronization : suspendedSynchronizations) {
			synchronization.suspend();
		}
		TransactionSynchronizationManager.clearSynchronization();
		return suspendedSynchronizations;
	}

	/**
	 * Reactivate transaction synchronization for the current thread
	 * and resume all given synchronizations.
	 * @param suspendedSynchronizations a List of TransactionSynchronization objects
	 */
	private void doResumeSynchronization(List<TransactionSynchronization> suspendedSynchronizations) {
		TransactionSynchronizationManager.initSynchronization();
		for (TransactionSynchronization synchronization : suspendedSynchronizations) {
			synchronization.resume();
			TransactionSynchronizationManager.registerSynchronization(synchronization);
		}
	}


	/**
	 * This implementation of commit handles participating in existing
	 * transactions and programmatic rollback requests.
	 * Delegates to {@code isRollbackOnly}, {@code doCommit}
	 * and {@code rollback}.
	 * @see org.springframework.transaction.TransactionStatus#isRollbackOnly()
	 * @see #doCommit
	 * @see #rollback
	 */
	@Override
	public final void commit(TransactionStatus status) throws TransactionException {
		if (status.isCompleted()) {
			throw new IllegalTransactionStateException(
					"Transaction is already completed - do not call commit or rollback more than once per transaction");
		}

		DefaultTransactionStatus defStatus = (DefaultTransactionStatus) status;
		if (defStatus.isLocalRollbackOnly()) {
			if (defStatus.isDebug()) {
				logger.debug("Transactional code has requested rollback");
			}
			processRollback(defStatus, false);
			return;
		}

		if (!shouldCommitOnGlobalRollbackOnly() && defStatus.isGlobalRollbackOnly()) {
			if (defStatus.isDebug()) {
				logger.debug("Global transaction is marked as rollback-only but transactional code requested commit");
			}
			processRollback(defStatus, true);
			return;
		}

		processCommit(defStatus);
	}

	/**
	 * Process an actual commit.
	 * Rollback-only flags have already been checked and applied.
	 * @param status object representing the transaction
	 * @throws TransactionException in case of commit failure
	 */
	private void processCommit(DefaultTransactionStatus status) throws TransactionException {
		try {
			boolean beforeCompletionInvoked = false;

			try {
				boolean unexpectedRollback = false;
				prepareForCommit(status);
				triggerBeforeCommit(status);
				triggerBeforeCompletion(status);
				beforeCompletionInvoked = true;

				if (status.hasSavepoint()) {
					if (status.isDebug()) {
						logger.debug("Releasing transaction savepoint");
					}
					unexpectedRollback = status.isGlobalRollbackOnly();
					status.releaseHeldSavepoint();
				}
				else if (status.isNewTransaction()) {
					if (status.isDebug()) {
						logger.debug("Initiating transaction commit");
					}
					unexpectedRollback = status.isGlobalRollbackOnly();
					doCommit(status);
				}
				else if (isFailEarlyOnGlobalRollbackOnly()) {
					unexpectedRollback = status.isGlobalRollbackOnly();
				}

				// Throw UnexpectedRollbackException if we have a global rollback-only
				// marker but still didn't get a corresponding exception from commit.
				if (unexpectedRollback) {
					throw new UnexpectedRollbackException(
							"Transaction silently rolled back because it has been marked as rollback-only");
				}
			}
			catch (UnexpectedRollbackException ex) {
				// can only be caused by doCommit
				triggerAfterCompletion(status, TransactionSynchronization.STATUS_ROLLED_BACK);
				throw ex;
			}
			catch (TransactionException ex) {
				// can only be caused by doCommit
				if (isRollbackOnCommitFailure()) {
					doRollbackOnCommitException(status, ex);
				}
				else {
					triggerAfterCompletion(status, TransactionSynchronization.STATUS_UNKNOWN);
				}
				throw ex;
			}
			catch (RuntimeException | Error ex) {
				if (!beforeCompletionInvoked) {
					triggerBeforeCompletion(status);
				}
				doRollbackOnCommitException(status, ex);
				throw ex;
			}

			// Trigger afterCommit callbacks, with an exception thrown there
			// propagated to callers but the transaction still considered as committed.
			try {
				triggerAfterCommit(status);
			}
			finally {
				triggerAfterCompletion(status, TransactionSynchronization.STATUS_COMMITTED);
			}

		}
		finally {
			cleanupAfterCompletion(status);
		}
	}

	/**
	 * This implementation of rollback handles participating in existing
	 * transactions. Delegates to {@code doRollback} and
	 * {@code doSetRollbackOnly}.
	 * @see #doRollback
	 * @see #doSetRollbackOnly
	 */
	@Override
	public final void rollback(TransactionStatus status) throws TransactionException {
		if (status.isCompleted()) {
			throw new IllegalTransactionStateException(
					"Transaction is already completed - do not call commit or rollback more than once per transaction");
		}

		DefaultTransactionStatus defStatus = (DefaultTransactionStatus) status;
		processRollback(defStatus, false);
	}

	/**
	 * Process an actual rollback.
	 * The completed flag has already been checked.
	 * @param status object representing the transaction
	 * @throws TransactionException in case of rollback failure
	 */
	private void processRollback(DefaultTransactionStatus status, boolean unexpected) {
		try {
			boolean unexpectedRollback = unexpected;

			try {
				triggerBeforeCompletion(status);

				if (status.hasSavepoint()) {
					if (status.isDebug()) {
						logger.debug("Rolling back transaction to savepoint");
					}
					status.rollbackToHeldSavepoint();
				}
				else if (status.isNewTransaction()) {
					if (status.isDebug()) {
						logger.debug("Initiating transaction rollback");
					}
					doRollback(status);
				}
				else {
					// Participating in larger transaction
					if (status.hasTransaction()) {
						if (status.isLocalRollbackOnly() || isGlobalRollbackOnParticipationFailure()) {
							if (status.isDebug()) {
								logger.debug("Participating transaction failed - marking existing transaction as rollback-only");
							}
							doSetRollbackOnly(status);
						}
						else {
							if (status.isDebug()) {
								logger.debug("Participating transaction failed - letting transaction originator decide on rollback");
							}
						}
					}
					else {
						logger.debug("Should roll back transaction but cannot - no transaction available");
					}
					// Unexpected rollback only matters here if we're asked to fail early
					if (!isFailEarlyOnGlobalRollbackOnly()) {
						unexpectedRollback = false;
					}
				}
			}
			catch (RuntimeException | Error ex) {
				triggerAfterCompletion(status, TransactionSynchronization.STATUS_UNKNOWN);
				throw ex;
			}

			triggerAfterCompletion(status, TransactionSynchronization.STATUS_ROLLED_BACK);

			// Raise UnexpectedRollbackException if we had a global rollback-only marker
			if (unexpectedRollback) {
				throw new UnexpectedRollbackException(
						"Transaction rolled back because it has been marked as rollback-only");
			}
		}
		finally {
			cleanupAfterCompletion(status);
		}
	}

	/**
	 * Invoke {@code doRollback}, handling rollback exceptions properly.
	 * @param status object representing the transaction
	 * @param ex the thrown application exception or error
	 * @throws TransactionException in case of rollback failure
	 * @see #doRollback
	 */
	private void doRollbackOnCommitException(DefaultTransactionStatus status, Throwable ex) throws TransactionException {
		try {
			if (status.isNewTransaction()) {
				if (status.isDebug()) {
					logger.debug("Initiating transaction rollback after commit exception", ex);
				}
				doRollback(status);
			}
			else if (status.hasTransaction() && isGlobalRollbackOnParticipationFailure()) {
				if (status.isDebug()) {
					logger.debug("Marking existing transaction as rollback-only after commit exception", ex);
				}
				doSetRollbackOnly(status);
			}
		}
		catch (RuntimeException | Error rbex) {
			logger.error("Commit exception overridden by rollback exception", ex);
			triggerAfterCompletion(status, TransactionSynchronization.STATUS_UNKNOWN);
			throw rbex;
		}
		triggerAfterCompletion(status, TransactionSynchronization.STATUS_ROLLED_BACK);
	}


	/**
	 * Trigger {@code beforeCommit} callbacks.
	 * @param status object representing the transaction
	 */
	protected final void triggerBeforeCommit(DefaultTransactionStatus status) {
		if (status.isNewSynchronization()) {
			TransactionSynchronizationUtils.triggerBeforeCommit(status.isReadOnly());
		}
	}

	/**
	 * Trigger {@code beforeCompletion} callbacks.
	 * @param status object representing the transaction
	 */
	protected final void triggerBeforeCompletion(DefaultTransactionStatus status) {
		if (status.isNewSynchronization()) {
			TransactionSynchronizationUtils.triggerBeforeCompletion();
		}
	}

	/**
	 * Trigger {@code afterCommit} callbacks.
	 * @param status object representing the transaction
	 */
	private void triggerAfterCommit(DefaultTransactionStatus status) {
		if (status.isNewSynchronization()) {
			TransactionSynchronizationUtils.triggerAfterCommit();
		}
	}

	/**
	 * Trigger {@code afterCompletion} callbacks.
	 * @param status object representing the transaction
	 * @param completionStatus completion status according to TransactionSynchronization constants
	 */
	private void triggerAfterCompletion(DefaultTransactionStatus status, int completionStatus) {
		if (status.isNewSynchronization()) {
			List<TransactionSynchronization> synchronizations = TransactionSynchronizationManager.getSynchronizations();
			TransactionSynchronizationManager.clearSynchronization();
			if (!status.hasTransaction() || status.isNewTransaction()) {
				// No transaction or new transaction for the current scope ->
				// invoke the afterCompletion callbacks immediately
				invokeAfterCompletion(synchronizations, completionStatus);
			}
			else if (!synchronizations.isEmpty()) {
				// Existing transaction that we participate in, controlled outside
				// of the scope of this Spring transaction manager -> try to register
				// an afterCompletion callback with the existing (JTA) transaction.
				registerAfterCompletionWithExistingTransaction(status.getTransaction(), synchronizations);
			}
		}
	}

	/**
	 * Actually invoke the {@code afterCompletion} methods of the
	 * given Spring TransactionSynchronization objects.
	 * <p>To be called by this abstract manager itself, or by special implementations
	 * of the {@code registerAfterCompletionWithExistingTransaction} callback.
	 * @param synchronizations a List of TransactionSynchronization objects
	 * @param completionStatus the completion status according to the
	 * constants in the TransactionSynchronization interface
	 * @see #registerAfterCompletionWithExistingTransaction(Object, java.util.List)
	 * @see TransactionSynchronization#STATUS_COMMITTED
	 * @see TransactionSynchronization#STATUS_ROLLED_BACK
	 * @see TransactionSynchronization#STATUS_UNKNOWN
	 */
	protected final void invokeAfterCompletion(List<TransactionSynchronization> synchronizations, int completionStatus) {
		TransactionSynchronizationUtils.invokeAfterCompletion(synchronizations, completionStatus);
	}

	/**
	 * Clean up after completion, clearing synchronization if necessary,
	 * and invoking doCleanupAfterCompletion.
	 * @param status object representing the transaction
	 * @see #doCleanupAfterCompletion
	 */
	private void cleanupAfterCompletion(DefaultTransactionStatus status) {
		status.setCompleted();
		if (status.isNewSynchronization()) {
			TransactionSynchronizationManager.clear();
		}
		if (status.isNewTransaction()) {
			doCleanupAfterCompletion(status.getTransaction());
		}
		if (status.getSuspendedResources() != null) {
			if (status.isDebug()) {
				logger.debug("Resuming suspended transaction after completion of inner transaction");
			}
			Object transaction = (status.hasTransaction() ? status.getTransaction() : null);
			resume(transaction, (SuspendedResourcesHolder) status.getSuspendedResources());
		}
	}


	//---------------------------------------------------------------------
	// Template methods to be implemented in subclasses
	//---------------------------------------------------------------------

	/**
	 * Return a transaction object for the current transaction state.
	 * <p>The returned object will usually be specific to the concrete transaction
	 * manager implementation, carrying corresponding transaction state in a
	 * modifiable fashion. This object will be passed into the other template
	 * methods (e.g. doBegin and doCommit), either directly or as part of a
	 * DefaultTransactionStatus instance.
	 * <p>The returned object should contain information about any existing
	 * transaction, that is, a transaction that has already started before the
	 * current {@code getTransaction} call on the transaction manager.
	 * Consequently, a {@code doGetTransaction} implementation will usually
	 * look for an existing transaction and store corresponding state in the
	 * returned transaction object.
	 * @return the current transaction object
	 * @throws org.springframework.transaction.CannotCreateTransactionException
	 * if transaction support is not available
	 * @throws TransactionException in case of lookup or system errors
	 * @see #doBegin
	 * @see #doCommit
	 * @see #doRollback
	 * @see DefaultTransactionStatus#getTransaction
	 */
	protected abstract Object doGetTransaction() throws TransactionException;

	/**
	 * Check if the given transaction object indicates an existing transaction
	 * (that is, a transaction which has already started).
	 * <p>The result will be evaluated according to the specified propagation
	 * behavior for the new transaction. An existing transaction might get
	 * suspended (in case of PROPAGATION_REQUIRES_NEW), or the new transaction
	 * might participate in the existing one (in case of PROPAGATION_REQUIRED).
	 * <p>The default implementation returns {@code false}, assuming that
	 * participating in existing transactions is generally not supported.
	 * Subclasses are of course encouraged to provide such support.
	 * @param transaction the transaction object returned by doGetTransaction
	 * @return if there is an existing transaction
	 * @throws TransactionException in case of system errors
	 * @see #doGetTransaction
	 */
	protected boolean isExistingTransaction(Object transaction) throws TransactionException {
		return false;
	}

	/**
	 * Return whether to use a savepoint for a nested transaction.
	 * <p>Default is {@code true}, which causes delegation to DefaultTransactionStatus
	 * for creating and holding a savepoint. If the transaction object does not implement
	 * the SavepointManager interface, a NestedTransactionNotSupportedException will be
	 * thrown. Else, the SavepointManager will be asked to create a new savepoint to
	 * demarcate the start of the nested transaction.
	 * <p>Subclasses can override this to return {@code false}, causing a further
	 * call to {@code doBegin} - within the context of an already existing transaction.
	 * The {@code doBegin} implementation needs to handle this accordingly in such
	 * a scenario. This is appropriate for JTA, for example.
	 * @see DefaultTransactionStatus#createAndHoldSavepoint
	 * @see DefaultTransactionStatus#rollbackToHeldSavepoint
	 * @see DefaultTransactionStatus#releaseHeldSavepoint
	 * @see #doBegin
	 */
	protected boolean useSavepointForNestedTransaction() {
		return true;
	}

	/**
	 * Begin a new transaction with semantics according to the given transaction
	 * definition. Does not have to care about applying the propagation behavior,
	 * as this has already been handled by this abstract manager.
	 * <p>This method gets called when the transaction manager has decided to actually
	 * start a new transaction. Either there wasn't any transaction before, or the
	 * previous transaction has been suspended.
	 * <p>A special scenario is a nested transaction without savepoint: If
	 * {@code useSavepointForNestedTransaction()} returns "false", this method
	 * will be called to start a nested transaction when necessary. In such a context,
	 * there will be an active transaction: The implementation of this method has
	 * to detect this and start an appropriate nested transaction.
	 * @param transaction the transaction object returned by {@code doGetTransaction}
	 * @param definition a TransactionDefinition instance, describing propagation
	 * behavior, isolation level, read-only flag, timeout, and transaction name
	 * @throws TransactionException in case of creation or system errors
	 * @throws org.springframework.transaction.NestedTransactionNotSupportedException
	 * if the underlying transaction does not support nesting
	 */
	protected abstract void doBegin(Object transaction, TransactionDefinition definition)
			throws TransactionException;

	/**
	 * Suspend the resources of the current transaction.
	 * Transaction synchronization will already have been suspended.
	 * <p>The default implementation throws a TransactionSuspensionNotSupportedException,
	 * assuming that transaction suspension is generally not supported.
	 * @param transaction the transaction object returned by {@code doGetTransaction}
	 * @return an object that holds suspended resources
	 * (will be kept unexamined for passing it into doResume)
	 * @throws org.springframework.transaction.TransactionSuspensionNotSupportedException
	 * if suspending is not supported by the transaction manager implementation
	 * @throws TransactionException in case of system errors
	 * @see #doResume
	 */
	protected Object doSuspend(Object transaction) throws TransactionException {
		throw new TransactionSuspensionNotSupportedException(
				"Transaction manager [" + getClass().getName() + "] does not support transaction suspension");
	}

	/**
	 * Resume the resources of the current transaction.
	 * Transaction synchronization will be resumed afterwards.
	 * <p>The default implementation throws a TransactionSuspensionNotSupportedException,
	 * assuming that transaction suspension is generally not supported.
	 * @param transaction the transaction object returned by {@code doGetTransaction}
	 * @param suspendedResources the object that holds suspended resources,
	 * as returned by doSuspend
	 * @throws org.springframework.transaction.TransactionSuspensionNotSupportedException
	 * if resuming is not supported by the transaction manager implementation
	 * @throws TransactionException in case of system errors
	 * @see #doSuspend
	 */
	protected void doResume(@Nullable Object transaction, Object suspendedResources) throws TransactionException {
		throw new TransactionSuspensionNotSupportedException(
				"Transaction manager [" + getClass().getName() + "] does not support transaction suspension");
	}

	/**
	 * Return whether to call {@code doCommit} on a transaction that has been
	 * marked as rollback-only in a global fashion.
	 * <p>Does not apply if an application locally sets the transaction to rollback-only
	 * via the TransactionStatus, but only to the transaction itself being marked as
	 * rollback-only by the transaction coordinator.
	 * <p>Default is "false": Local transaction strategies usually don't hold the rollback-only
	 * marker in the transaction itself, therefore they can't handle rollback-only transactions
	 * as part of transaction commit. Hence, AbstractPlatformTransactionManager will trigger
	 * a rollback in that case, throwing an UnexpectedRollbackException afterwards.
	 * <p>Override this to return "true" if the concrete transaction manager expects a
	 * {@code doCommit} call even for a rollback-only transaction, allowing for
	 * special handling there. This will, for example, be the case for JTA, where
	 * {@code UserTransaction.commit} will check the read-only flag itself and
	 * throw a corresponding RollbackException, which might include the specific reason
	 * (such as a transaction timeout).
	 * <p>If this method returns "true" but the {@code doCommit} implementation does not
	 * throw an exception, this transaction manager will throw an UnexpectedRollbackException
	 * itself. This should not be the typical case; it is mainly checked to cover misbehaving
	 * JTA providers that silently roll back even when the rollback has not been requested
	 * by the calling code.
	 * @see #doCommit
	 * @see DefaultTransactionStatus#isGlobalRollbackOnly()
	 * @see DefaultTransactionStatus#isLocalRollbackOnly()
	 * @see org.springframework.transaction.TransactionStatus#setRollbackOnly()
	 * @see org.springframework.transaction.UnexpectedRollbackException
	 * @see javax.transaction.UserTransaction#commit()
	 * @see javax.transaction.RollbackException
	 */
	protected boolean shouldCommitOnGlobalRollbackOnly() {
		return false;
	}

	/**
	 * Make preparations for commit, to be performed before the
	 * {@code beforeCommit} synchronization callbacks occur.
	 * <p>Note that exceptions will get propagated to the commit caller
	 * and cause a rollback of the transaction.
	 * @param status the status representation of the transaction
	 * @throws RuntimeException in case of errors; will be <b>propagated to the caller</b>
	 * (note: do not throw TransactionException subclasses here!)
	 */
	protected void prepareForCommit(DefaultTransactionStatus status) {
	}

	/**
	 * Perform an actual commit of the given transaction.
	 * <p>An implementation does not need to check the "new transaction" flag
	 * or the rollback-only flag; this will already have been handled before.
	 * Usually, a straight commit will be performed on the transaction object
	 * contained in the passed-in status.
	 * @param status the status representation of the transaction
	 * @throws TransactionException in case of commit or system errors
	 * @see DefaultTransactionStatus#getTransaction
	 */
	protected abstract void doCommit(DefaultTransactionStatus status) throws TransactionException;

	/**
	 * Perform an actual rollback of the given transaction.
	 * <p>An implementation does not need to check the "new transaction" flag;
	 * this will already have been handled before. Usually, a straight rollback
	 * will be performed on the transaction object contained in the passed-in status.
	 * @param status the status representation of the transaction
	 * @throws TransactionException in case of system errors
	 * @see DefaultTransactionStatus#getTransaction
	 */
	protected abstract void doRollback(DefaultTransactionStatus status) throws TransactionException;

	/**
	 * Set the given transaction rollback-only. Only called on rollback
	 * if the current transaction participates in an existing one.
	 * <p>The default implementation throws an IllegalTransactionStateException,
	 * assuming that participating in existing transactions is generally not
	 * supported. Subclasses are of course encouraged to provide such support.
	 * @param status the status representation of the transaction
	 * @throws TransactionException in case of system errors
	 */
	protected void doSetRollbackOnly(DefaultTransactionStatus status) throws TransactionException {
		throw new IllegalTransactionStateException(
				"Participating in existing transactions is not supported - when 'isExistingTransaction' " +
				"returns true, appropriate 'doSetRollbackOnly' behavior must be provided");
	}

	/**
	 * Register the given list of transaction synchronizations with the existing transaction.
	 * <p>Invoked when the control of the Spring transaction manager and thus all Spring
	 * transaction synchronizations end, without the transaction being completed yet. This
	 * is for example the case when participating in an existing JTA or EJB CMT transaction.
	 * <p>The default implementation simply invokes the {@code afterCompletion} methods
	 * immediately, passing in "STATUS_UNKNOWN". This is the best we can do if there's no
	 * chance to determine the actual outcome of the outer transaction.
	 * @param transaction the transaction object returned by {@code doGetTransaction}
	 * @param synchronizations a List of TransactionSynchronization objects
	 * @throws TransactionException in case of system errors
	 * @see #invokeAfterCompletion(java.util.List, int)
	 * @see TransactionSynchronization#afterCompletion(int)
	 * @see TransactionSynchronization#STATUS_UNKNOWN
	 */
	protected void registerAfterCompletionWithExistingTransaction(
			Object transaction, List<TransactionSynchronization> synchronizations) throws TransactionException {

		logger.debug("Cannot register Spring after-completion synchronization with existing transaction - " +
				"processing Spring after-completion callbacks immediately, with outcome status 'unknown'");
		invokeAfterCompletion(synchronizations, TransactionSynchronization.STATUS_UNKNOWN);
	}

	/**
	 * Cleanup resources after transaction completion.
	 * <p>Called after {@code doCommit} and {@code doRollback} execution,
	 * on any outcome. The default implementation does nothing.
	 * <p>Should not throw any exceptions but just issue warnings on errors.
	 * @param transaction the transaction object returned by {@code doGetTransaction}
	 */
	protected void doCleanupAfterCompletion(Object transaction) {
	}


	//---------------------------------------------------------------------
	// Serialization support
	//---------------------------------------------------------------------

	private void readObject(ObjectInputStream ois) throws IOException, ClassNotFoundException {
		// Rely on default serialization; just initialize state after deserialization.
		ois.defaultReadObject();

		// Initialize transient fields.
		this.logger = LogFactory.getLog(getClass());
	}


	/**
	 * Holder for suspended resources.
	 * Used internally by {@code suspend} and {@code resume}.
	 */
	protected static final class SuspendedResourcesHolder {

		@Nullable
		private final Object suspendedResources;

		@Nullable
		private List<TransactionSynchronization> suspendedSynchronizations;

		@Nullable
		private String name;

		private boolean readOnly;

		@Nullable
		private Integer isolationLevel;

		private boolean wasActive;

		private SuspendedResourcesHolder(Object suspendedResources) {
			this.suspendedResources = suspendedResources;
		}

		private SuspendedResourcesHolder(
				@Nullable Object suspendedResources, List<TransactionSynchronization> suspendedSynchronizations,
				@Nullable String name, boolean readOnly, @Nullable Integer isolationLevel, boolean wasActive) {

			this.suspendedResources = suspendedResources;
			this.suspendedSynchronizations = suspendedSynchronizations;
			this.name = name;
			this.readOnly = readOnly;
			this.isolationLevel = isolationLevel;
			this.wasActive = wasActive;
		}
	}

}<|MERGE_RESOLUTION|>--- conflicted
+++ resolved
@@ -372,17 +372,7 @@
 				logger.debug("Creating new transaction with name [" + def.getName() + "]: " + def);
 			}
 			try {
-<<<<<<< HEAD
 				return startTransaction(def, transaction, debugEnabled, suspendedResources);
-=======
-				boolean newSynchronization = (getTransactionSynchronization() != SYNCHRONIZATION_NEVER);
-				DefaultTransactionStatus status = newTransactionStatus(
-						def, transaction, true, newSynchronization, debugEnabled, suspendedResources);
-				// 创建事务
-				doBegin(transaction, def);
-				prepareSynchronization(status, def);
-				return status;
->>>>>>> 9259ea03
 			}
 			catch (RuntimeException | Error ex) {
 				resume(null, suspendedResources);
