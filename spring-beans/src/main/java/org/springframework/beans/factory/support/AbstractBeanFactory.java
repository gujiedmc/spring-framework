/*
 * Copyright 2002-2020 the original author or authors.
 *
 * Licensed under the Apache License, Version 2.0 (the "License");
 * you may not use this file except in compliance with the License.
 * You may obtain a copy of the License at
 *
 *      https://www.apache.org/licenses/LICENSE-2.0
 *
 * Unless required by applicable law or agreed to in writing, software
 * distributed under the License is distributed on an "AS IS" BASIS,
 * WITHOUT WARRANTIES OR CONDITIONS OF ANY KIND, either express or implied.
 * See the License for the specific language governing permissions and
 * limitations under the License.
 */

package org.springframework.beans.factory.support;

import java.beans.PropertyEditor;
import java.security.AccessControlContext;
import java.security.AccessController;
import java.security.PrivilegedAction;
import java.security.PrivilegedActionException;
import java.security.PrivilegedExceptionAction;
import java.util.ArrayList;
import java.util.Arrays;
import java.util.Collection;
import java.util.Collections;
import java.util.HashMap;
import java.util.HashSet;
import java.util.LinkedHashMap;
import java.util.LinkedHashSet;
import java.util.List;
import java.util.Map;
import java.util.Set;
import java.util.concurrent.ConcurrentHashMap;
import java.util.concurrent.CopyOnWriteArrayList;
import java.util.function.Predicate;
import java.util.function.UnaryOperator;

import org.springframework.beans.BeanUtils;
import org.springframework.beans.BeanWrapper;
import org.springframework.beans.BeansException;
import org.springframework.beans.PropertyEditorRegistrar;
import org.springframework.beans.PropertyEditorRegistry;
import org.springframework.beans.PropertyEditorRegistrySupport;
import org.springframework.beans.SimpleTypeConverter;
import org.springframework.beans.TypeConverter;
import org.springframework.beans.TypeMismatchException;
import org.springframework.beans.factory.BeanCreationException;
import org.springframework.beans.factory.BeanCurrentlyInCreationException;
import org.springframework.beans.factory.BeanDefinitionStoreException;
import org.springframework.beans.factory.BeanFactory;
import org.springframework.beans.factory.BeanFactoryUtils;
import org.springframework.beans.factory.BeanIsAbstractException;
import org.springframework.beans.factory.BeanIsNotAFactoryException;
import org.springframework.beans.factory.BeanNotOfRequiredTypeException;
import org.springframework.beans.factory.CannotLoadBeanClassException;
import org.springframework.beans.factory.FactoryBean;
import org.springframework.beans.factory.NoSuchBeanDefinitionException;
import org.springframework.beans.factory.SmartFactoryBean;
import org.springframework.beans.factory.config.BeanDefinition;
import org.springframework.beans.factory.config.BeanDefinitionHolder;
import org.springframework.beans.factory.config.BeanExpressionContext;
import org.springframework.beans.factory.config.BeanExpressionResolver;
import org.springframework.beans.factory.config.BeanPostProcessor;
import org.springframework.beans.factory.config.ConfigurableBeanFactory;
import org.springframework.beans.factory.config.DestructionAwareBeanPostProcessor;
import org.springframework.beans.factory.config.InstantiationAwareBeanPostProcessor;
import org.springframework.beans.factory.config.Scope;
import org.springframework.beans.factory.config.SmartInstantiationAwareBeanPostProcessor;
import org.springframework.core.AttributeAccessor;
import org.springframework.core.DecoratingClassLoader;
import org.springframework.core.NamedThreadLocal;
import org.springframework.core.ResolvableType;
import org.springframework.core.convert.ConversionService;
import org.springframework.core.log.LogMessage;
import org.springframework.core.metrics.ApplicationStartup;
import org.springframework.core.metrics.StartupStep;
import org.springframework.lang.Nullable;
import org.springframework.util.Assert;
import org.springframework.util.ClassUtils;
import org.springframework.util.ObjectUtils;
import org.springframework.util.StringUtils;
import org.springframework.util.StringValueResolver;

/**
 * BeanFactory的抽象实现。实现了ConfigurableBeanFactory全部的spi方法。
 * 并不指定是一个能清单化的BeanFactory，因此也可以作为一些从后端资源加载BeanDefinition
 * （请求BeanDefinition的操作很耗资源）的BeanFactory的实现。
 *
 * 该类提供了单例bean的缓存（通过DefaultSingletonBeanRegistry），单例/多例判断，FactoryBean处理，
 * BeanDefinition冲突管理，Bean销毁（DisposableBean，自定义销毁方法）等功能。
 * 并且通过HierarchicalBeanFactory提供了层级支持。
 *
 * 子类需要实现的主要模板方法是{@link #getBeanDefinition} 和 {@link #createBean}，
 * AbstractAutowireCapableBeanFactory#createBean和DefaultListableBeanFactory#getBeanDefinition
 * 提供了默认实现
 *
 * Abstract base class for {@link org.springframework.beans.factory.BeanFactory}
 * implementations, providing the full capabilities of the
 * {@link org.springframework.beans.factory.config.ConfigurableBeanFactory} SPI.
 * Does <i>not</i> assume a listable bean factory: can therefore also be used
 * as base class for bean factory implementations which obtain bean definitions
 * from some backend resource (where bean definition access is an expensive operation).
 *
 * <p>This class provides a singleton cache (through its base class
 * {@link org.springframework.beans.factory.support.DefaultSingletonBeanRegistry},
 * singleton/prototype determination, {@link org.springframework.beans.factory.FactoryBean}
 * handling, aliases, bean definition merging for child bean definitions,
 * and bean destruction ({@link org.springframework.beans.factory.DisposableBean}
 * interface, custom destroy methods). Furthermore, it can manage a bean factory
 * hierarchy (delegating to the parent in case of an unknown bean), through implementing
 * the {@link org.springframework.beans.factory.HierarchicalBeanFactory} interface.
 *
 * <p>The main template methods to be implemented by subclasses are
 * {@link #getBeanDefinition} and {@link #createBean}, retrieving a bean definition
 * for a given bean name and creating a bean instance for a given bean definition,
 * respectively. Default implementations of those operations can be found in
 * {@link DefaultListableBeanFactory} and {@link AbstractAutowireCapableBeanFactory}.
 *
 */
public abstract class AbstractBeanFactory extends FactoryBeanRegistrySupport implements ConfigurableBeanFactory {

	/** Parent bean factory, for bean inheritance support. */
	@Nullable
	private BeanFactory parentBeanFactory;

	/** ClassLoader to resolve bean class names with, if necessary. */
	@Nullable
	private ClassLoader beanClassLoader = ClassUtils.getDefaultClassLoader();

	/** ClassLoader to temporarily resolve bean class names with, if necessary. */
	@Nullable
	private ClassLoader tempClassLoader;

	// 是否缓存Bean的元数据
	/** Whether to cache bean metadata or rather reobtain it for every access. */
	private boolean cacheBeanMetadata = true;

	// 表达式处理器
	/** Resolution strategy for expressions in bean definition values. */
	@Nullable
	private BeanExpressionResolver beanExpressionResolver;

	/** Spring ConversionService to use instead of PropertyEditors. */
	@Nullable
	private ConversionService conversionService;

	/** Custom PropertyEditorRegistrars to apply to the beans of this factory. */
	private final Set<PropertyEditorRegistrar> propertyEditorRegistrars = new LinkedHashSet<>(4);

	/** Custom PropertyEditors to apply to the beans of this factory. */
	private final Map<Class<?>, Class<? extends PropertyEditor>> customEditors = new HashMap<>(4);

	// 类型转化器
	/** A custom TypeConverter to use, overriding the default PropertyEditor mechanism. */
	@Nullable
	private TypeConverter typeConverter;

	/** String resolvers to apply e.g. to annotation attribute values. */
	private final List<StringValueResolver> embeddedValueResolvers = new CopyOnWriteArrayList<>();

<<<<<<< HEAD
	/** BeanPostProcessors to apply. */
	private final List<BeanPostProcessor> beanPostProcessors = new BeanPostProcessorCacheAwareList();
=======
	// Bean创建后置处理器
	/** BeanPostProcessors to apply in createBean. */
	private final List<BeanPostProcessor> beanPostProcessors = new CopyOnWriteArrayList<>();
>>>>>>> 9259ea03

	/** Cache of pre-filtered post-processors. */
	@Nullable
	private volatile BeanPostProcessorCache beanPostProcessorCache;

	// scope name -> scope
	/** Map from scope identifier String to corresponding Scope. */
	private final Map<String, Scope> scopes = new LinkedHashMap<>(8);

	/** Security context used when running with a SecurityManager. */
	@Nullable
	private SecurityContextProvider securityContextProvider;

	//
	/** Map from bean name to merged RootBeanDefinition. */
	private final Map<String, RootBeanDefinition> mergedBeanDefinitions = new ConcurrentHashMap<>(256);

	// 创建过的Bean的name集合
	/** Names of beans that have already been created at least once. */
	private final Set<String> alreadyCreated = Collections.newSetFromMap(new ConcurrentHashMap<>(256));

	// 正在创建的非单例bean
	/** Names of beans that are currently in creation. */
	private final ThreadLocal<Object> prototypesCurrentlyInCreation =
			new NamedThreadLocal<>("Prototype beans currently in creation");

	/** Application startup metrics. **/
	private ApplicationStartup applicationStartup = ApplicationStartup.DEFAULT;

	/**
	 * Create a new AbstractBeanFactory.
	 */
	public AbstractBeanFactory() {
	}

	/**
	 * Create a new AbstractBeanFactory with the given parent.
	 * @param parentBeanFactory parent bean factory, or {@code null} if none
	 * @see #getBean
	 */
	public AbstractBeanFactory(@Nullable BeanFactory parentBeanFactory) {
		this.parentBeanFactory = parentBeanFactory;
	}


	//---------------------------------------------------------------------
	// Implementation of BeanFactory interface
	//---------------------------------------------------------------------

	/**
	 * 实现了通过BeanName获取Bean的方法。 直接通过类型来获取Bean的方法在{@link DefaultListableBeanFactory#getBean(java.lang.Class)}
	 */
	@Override
	public Object getBean(String name) throws BeansException {
		return doGetBean(name, null, null, false);
	}

	@Override
	public <T> T getBean(String name, Class<T> requiredType) throws BeansException {
		return doGetBean(name, requiredType, null, false);
	}

	@Override
	public Object getBean(String name, Object... args) throws BeansException {
		return doGetBean(name, null, args, false);
	}

	/**
	 * Return an instance, which may be shared or independent, of the specified bean.
	 * @param name the name of the bean to retrieve
	 * @param requiredType the required type of the bean to retrieve
	 * @param args arguments to use when creating a bean instance using explicit arguments
	 * (only applied when creating a new instance as opposed to retrieving an existing one)
	 * @return an instance of the bean
	 * @throws BeansException if the bean could not be created
	 */
	public <T> T getBean(String name, @Nullable Class<T> requiredType, @Nullable Object... args)
			throws BeansException {

		return doGetBean(name, requiredType, args, false);
	}

	/**
	 * 真正执行获取bean的流程
	 *
	 * Return an instance, which may be shared or independent, of the specified bean.
	 * @param name the name of the bean to retrieve
	 * @param requiredType the required type of the bean to retrieve
	 * @param args arguments to use when creating a bean instance using explicit arguments
	 * (only applied when creating a new instance as opposed to retrieving an existing one)
	 * @param typeCheckOnly whether the instance is obtained for a type check,
	 * not for actual use
	 * @return an instance of the bean
	 * @throws BeansException if the bean could not be created
	 */
	@SuppressWarnings("unchecked")
	protected <T> T doGetBean(
			String name, @Nullable Class<T> requiredType, @Nullable Object[] args, boolean typeCheckOnly)
			throws BeansException {

<<<<<<< HEAD
		String beanName = transformedBeanName(name);
		Object beanInstance;
=======
		// 1. 别名转换
		final String beanName = transformedBeanName(name);

		Object bean;
>>>>>>> 9259ea03

		// 2. 从已注册的单例bean缓存中查询
		// Eagerly check singleton cache for manually registered singletons.
		Object sharedInstance = getSingleton(beanName);
		if (sharedInstance != null && args == null) {
			if (logger.isTraceEnabled()) {
				if (isSingletonCurrentlyInCreation(beanName)) {
					logger.trace("Returning eagerly cached instance of singleton bean '" + beanName +
							"' that is not fully initialized yet - a consequence of a circular reference");
				}
				else {
					logger.trace("Returning cached instance of singleton bean '" + beanName + "'");
				}
			}
<<<<<<< HEAD
			beanInstance = getObjectForBeanInstance(sharedInstance, name, beanName, null);
=======
			// 从缓存中拿去bean
			bean = getObjectForBeanInstance(sharedInstance, name, beanName, null);
>>>>>>> 9259ea03
		}

		else {
			// 如果正在创建多例bean，抛出异常，可能在循环依赖中
			if (isPrototypeCurrentlyInCreation(beanName)) {
				throw new BeanCurrentlyInCreationException(beanName);
			}

			// 3. 查询父级BeanFactory中是否存在bean Definition，如果有则通过父级BeanFactory处理
			BeanFactory parentBeanFactory = getParentBeanFactory();
			if (parentBeanFactory != null && !containsBeanDefinition(beanName)) {
				// Not found -> check parent.
				String nameToLookup = originalBeanName(name);
				if (parentBeanFactory instanceof AbstractBeanFactory) {
					return ((AbstractBeanFactory) parentBeanFactory).doGetBean(
							nameToLookup, requiredType, args, typeCheckOnly);
				}
				else if (args != null) {
					// Delegation to parent with explicit args.
					return (T) parentBeanFactory.getBean(nameToLookup, args);
				}
				else if (requiredType != null) {
					// No args -> delegate to standard getBean method.
					return parentBeanFactory.getBean(nameToLookup, requiredType);
				}
				else {
					return (T) parentBeanFactory.getBean(nameToLookup);
				}
			}

			// 标记bean创建
			if (!typeCheckOnly) {
				markBeanAsCreated(beanName);
			}

			StartupStep beanCreation = this.applicationStartup.start("spring.beans.instantiate")
					.tag("beanName", name);
			try {
<<<<<<< HEAD
				if (requiredType != null) {
					beanCreation.tag("beanType", requiredType::toString);
				}
				RootBeanDefinition mbd = getMergedLocalBeanDefinition(beanName);
=======
				// 4. 获取Bean Definition
				final RootBeanDefinition mbd = getMergedLocalBeanDefinition(beanName);
>>>>>>> 9259ea03
				checkMergedBeanDefinition(mbd, beanName, args);

				// Guarantee initialization of beans that the current bean depends on.
				// 5. 初始化依赖的其他bean
				String[] dependsOn = mbd.getDependsOn();
				if (dependsOn != null) {
					for (String dep : dependsOn) {
						// 循环依赖
						if (isDependent(beanName, dep)) {
							throw new BeanCreationException(mbd.getResourceDescription(), beanName,
									"Circular depends-on relationship between '" + beanName + "' and '" + dep + "'");
						}
						// 注册依赖关系
						registerDependentBean(dep, beanName);
						try {
							getBean(dep);
						}
						catch (NoSuchBeanDefinitionException ex) {
							throw new BeanCreationException(mbd.getResourceDescription(), beanName,
									"'" + beanName + "' depends on missing bean '" + dep + "'", ex);
						}
					}
				}

				// 6. 创建Bean实例（单例，多例及其他scope区分）
				// 单例
				if (mbd.isSingleton()) {
					sharedInstance = getSingleton(beanName, () -> {
						try {
							// 创建bean
							return createBean(beanName, mbd, args);
						}
						catch (BeansException ex) {
							// Explicitly remove instance from singleton cache: It might have been put there
							// eagerly by the creation process, to allow for circular reference resolution.
							// Also remove any beans that received a temporary reference to the bean.
							destroySingleton(beanName);
							throw ex;
						}
					});
					beanInstance = getObjectForBeanInstance(sharedInstance, name, beanName, mbd);
				}
				// 原型
				else if (mbd.isPrototype()) {
					// It's a prototype -> create a new instance.
					Object prototypeInstance = null;
					try {
						beforePrototypeCreation(beanName);
						prototypeInstance = createBean(beanName, mbd, args);
					}
					finally {
						afterPrototypeCreation(beanName);
					}
					beanInstance = getObjectForBeanInstance(prototypeInstance, name, beanName, mbd);
				}
				// 其他
				else {
					String scopeName = mbd.getScope();
					if (!StringUtils.hasLength(scopeName)) {
						throw new IllegalStateException("No scope name defined for bean ´" + beanName + "'");
					}
					Scope scope = this.scopes.get(scopeName);
					if (scope == null) {
						throw new IllegalStateException("No Scope registered for scope name '" + scopeName + "'");
					}
					try {
						Object scopedInstance = scope.get(beanName, () -> {
							beforePrototypeCreation(beanName);
							try {
								return createBean(beanName, mbd, args);
							}
							finally {
								afterPrototypeCreation(beanName);
							}
						});
						beanInstance = getObjectForBeanInstance(scopedInstance, name, beanName, mbd);
					}
					catch (IllegalStateException ex) {
						throw new ScopeNotActiveException(beanName, scopeName, ex);
					}
				}
			}
			catch (BeansException ex) {
				beanCreation.tag("exception", ex.getClass().toString());
				beanCreation.tag("message", String.valueOf(ex.getMessage()));
				cleanupAfterBeanCreationFailure(beanName);
				throw ex;
			}
			finally {
				beanCreation.end();
			}
		}

<<<<<<< HEAD
		return adaptBeanInstance(name, beanInstance, requiredType);
	}

	@SuppressWarnings("unchecked")
	<T> T adaptBeanInstance(String name, Object bean, @Nullable Class<?> requiredType) {
		// Check if required type matches the type of the actual bean instance.
=======
		// 7. 检查所需的类型是否与实际bean实例的类型匹配，并转换类型
>>>>>>> 9259ea03
		if (requiredType != null && !requiredType.isInstance(bean)) {
			try {
				Object convertedBean = getTypeConverter().convertIfNecessary(bean, requiredType);
				if (convertedBean == null) {
					throw new BeanNotOfRequiredTypeException(name, requiredType, bean.getClass());
				}
				return (T) convertedBean;
			}
			catch (TypeMismatchException ex) {
				if (logger.isTraceEnabled()) {
					logger.trace("Failed to convert bean '" + name + "' to required type '" +
							ClassUtils.getQualifiedName(requiredType) + "'", ex);
				}
				throw new BeanNotOfRequiredTypeException(name, requiredType, bean.getClass());
			}
		}
		return (T) bean;
	}

	@Override
	public boolean containsBean(String name) {
		String beanName = transformedBeanName(name);
		if (containsSingleton(beanName) || containsBeanDefinition(beanName)) {
			return (!BeanFactoryUtils.isFactoryDereference(name) || isFactoryBean(name));
		}
		// Not found -> check parent.
		BeanFactory parentBeanFactory = getParentBeanFactory();
		return (parentBeanFactory != null && parentBeanFactory.containsBean(originalBeanName(name)));
	}

	@Override
	public boolean isSingleton(String name) throws NoSuchBeanDefinitionException {
		String beanName = transformedBeanName(name);

		Object beanInstance = getSingleton(beanName, false);
		if (beanInstance != null) {
			if (beanInstance instanceof FactoryBean) {
				return (BeanFactoryUtils.isFactoryDereference(name) || ((FactoryBean<?>) beanInstance).isSingleton());
			}
			else {
				return !BeanFactoryUtils.isFactoryDereference(name);
			}
		}

		// No singleton instance found -> check bean definition.
		BeanFactory parentBeanFactory = getParentBeanFactory();
		if (parentBeanFactory != null && !containsBeanDefinition(beanName)) {
			// No bean definition found in this factory -> delegate to parent.
			return parentBeanFactory.isSingleton(originalBeanName(name));
		}

		RootBeanDefinition mbd = getMergedLocalBeanDefinition(beanName);

		// In case of FactoryBean, return singleton status of created object if not a dereference.
		if (mbd.isSingleton()) {
			if (isFactoryBean(beanName, mbd)) {
				if (BeanFactoryUtils.isFactoryDereference(name)) {
					return true;
				}
				FactoryBean<?> factoryBean = (FactoryBean<?>) getBean(FACTORY_BEAN_PREFIX + beanName);
				return factoryBean.isSingleton();
			}
			else {
				return !BeanFactoryUtils.isFactoryDereference(name);
			}
		}
		else {
			return false;
		}
	}

	@Override
	public boolean isPrototype(String name) throws NoSuchBeanDefinitionException {
		String beanName = transformedBeanName(name);

		BeanFactory parentBeanFactory = getParentBeanFactory();
		if (parentBeanFactory != null && !containsBeanDefinition(beanName)) {
			// No bean definition found in this factory -> delegate to parent.
			return parentBeanFactory.isPrototype(originalBeanName(name));
		}

		RootBeanDefinition mbd = getMergedLocalBeanDefinition(beanName);
		if (mbd.isPrototype()) {
			// In case of FactoryBean, return singleton status of created object if not a dereference.
			return (!BeanFactoryUtils.isFactoryDereference(name) || isFactoryBean(beanName, mbd));
		}

		// Singleton or scoped - not a prototype.
		// However, FactoryBean may still produce a prototype object...
		if (BeanFactoryUtils.isFactoryDereference(name)) {
			return false;
		}
		if (isFactoryBean(beanName, mbd)) {
			FactoryBean<?> fb = (FactoryBean<?>) getBean(FACTORY_BEAN_PREFIX + beanName);
			if (System.getSecurityManager() != null) {
				return AccessController.doPrivileged(
						(PrivilegedAction<Boolean>) () ->
								((fb instanceof SmartFactoryBean && ((SmartFactoryBean<?>) fb).isPrototype()) ||
										!fb.isSingleton()),
						getAccessControlContext());
			}
			else {
				return ((fb instanceof SmartFactoryBean && ((SmartFactoryBean<?>) fb).isPrototype()) ||
						!fb.isSingleton());
			}
		}
		else {
			return false;
		}
	}

	@Override
	public boolean isTypeMatch(String name, ResolvableType typeToMatch) throws NoSuchBeanDefinitionException {
		return isTypeMatch(name, typeToMatch, true);
	}

	/**
	 * 判断指定BeanName和指定BeanType是否匹配
	 *
	 * Internal extended variant of {@link #isTypeMatch(String, ResolvableType)}
	 * to check whether the bean with the given name matches the specified type. Allow
	 * additional constraints to be applied to ensure that beans are not created early.
	 * @param name the name of the bean to query
	 * @param typeToMatch the type to match against (as a
	 * {@code ResolvableType})
	 * @return {@code true} if the bean type matches, {@code false} if it
	 * doesn't match or cannot be determined yet
	 * @throws NoSuchBeanDefinitionException if there is no bean with the given name
	 * @since 5.2
	 * @see #getBean
	 * @see #getType
	 */
	protected boolean isTypeMatch(String name, ResolvableType typeToMatch, boolean allowFactoryBeanInit)
			throws NoSuchBeanDefinitionException {

		String beanName = transformedBeanName(name);
		boolean isFactoryDereference = BeanFactoryUtils.isFactoryDereference(name);

		// Check manually registered singletons.
		Object beanInstance = getSingleton(beanName, false);
		if (beanInstance != null && beanInstance.getClass() != NullBean.class) {
			if (beanInstance instanceof FactoryBean) {
				if (!isFactoryDereference) {
					Class<?> type = getTypeForFactoryBean((FactoryBean<?>) beanInstance);
					return (type != null && typeToMatch.isAssignableFrom(type));
				}
				else {
					return typeToMatch.isInstance(beanInstance);
				}
			}
			else if (!isFactoryDereference) {
				if (typeToMatch.isInstance(beanInstance)) {
					// Direct match for exposed instance?
					return true;
				}
				else if (typeToMatch.hasGenerics() && containsBeanDefinition(beanName)) {
					// Generics potentially only match on the target class, not on the proxy...
					RootBeanDefinition mbd = getMergedLocalBeanDefinition(beanName);
					Class<?> targetType = mbd.getTargetType();
					if (targetType != null && targetType != ClassUtils.getUserClass(beanInstance)) {
						// Check raw class match as well, making sure it's exposed on the proxy.
						Class<?> classToMatch = typeToMatch.resolve();
						if (classToMatch != null && !classToMatch.isInstance(beanInstance)) {
							return false;
						}
						if (typeToMatch.isAssignableFrom(targetType)) {
							return true;
						}
					}
					ResolvableType resolvableType = mbd.targetType;
					if (resolvableType == null) {
						resolvableType = mbd.factoryMethodReturnType;
					}
					return (resolvableType != null && typeToMatch.isAssignableFrom(resolvableType));
				}
			}
			return false;
		}
		else if (containsSingleton(beanName) && !containsBeanDefinition(beanName)) {
			// null instance registered
			return false;
		}

		// No singleton instance found -> check bean definition.
		BeanFactory parentBeanFactory = getParentBeanFactory();
		if (parentBeanFactory != null && !containsBeanDefinition(beanName)) {
			// No bean definition found in this factory -> delegate to parent.
			return parentBeanFactory.isTypeMatch(originalBeanName(name), typeToMatch);
		}

		// Retrieve corresponding bean definition.
		RootBeanDefinition mbd = getMergedLocalBeanDefinition(beanName);
		BeanDefinitionHolder dbd = mbd.getDecoratedDefinition();

		// Setup the types that we want to match against
		Class<?> classToMatch = typeToMatch.resolve();
		if (classToMatch == null) {
			classToMatch = FactoryBean.class;
		}
		Class<?>[] typesToMatch = (FactoryBean.class == classToMatch ?
				new Class<?>[] {classToMatch} : new Class<?>[] {FactoryBean.class, classToMatch});


		// Attempt to predict the bean type
		Class<?> predictedType = null;

		// We're looking for a regular reference but we're a factory bean that has
		// a decorated bean definition. The target bean should be the same type
		// as FactoryBean would ultimately return.
		if (!isFactoryDereference && dbd != null && isFactoryBean(beanName, mbd)) {
			// We should only attempt if the user explicitly set lazy-init to true
			// and we know the merged bean definition is for a factory bean.
			if (!mbd.isLazyInit() || allowFactoryBeanInit) {
				RootBeanDefinition tbd = getMergedBeanDefinition(dbd.getBeanName(), dbd.getBeanDefinition(), mbd);
				Class<?> targetType = predictBeanType(dbd.getBeanName(), tbd, typesToMatch);
				if (targetType != null && !FactoryBean.class.isAssignableFrom(targetType)) {
					predictedType = targetType;
				}
			}
		}

		// If we couldn't use the target type, try regular prediction.
		if (predictedType == null) {
			predictedType = predictBeanType(beanName, mbd, typesToMatch);
			if (predictedType == null) {
				return false;
			}
		}

		// Attempt to get the actual ResolvableType for the bean.
		ResolvableType beanType = null;

		// If it's a FactoryBean, we want to look at what it creates, not the factory class.
		if (FactoryBean.class.isAssignableFrom(predictedType)) {
			if (beanInstance == null && !isFactoryDereference) {
				beanType = getTypeForFactoryBean(beanName, mbd, allowFactoryBeanInit);
				predictedType = beanType.resolve();
				if (predictedType == null) {
					return false;
				}
			}
		}
		else if (isFactoryDereference) {
			// Special case: A SmartInstantiationAwareBeanPostProcessor returned a non-FactoryBean
			// type but we nevertheless are being asked to dereference a FactoryBean...
			// Let's check the original bean class and proceed with it if it is a FactoryBean.
			predictedType = predictBeanType(beanName, mbd, FactoryBean.class);
			if (predictedType == null || !FactoryBean.class.isAssignableFrom(predictedType)) {
				return false;
			}
		}

		// We don't have an exact type but if bean definition target type or the factory
		// method return type matches the predicted type then we can use that.
		if (beanType == null) {
			ResolvableType definedType = mbd.targetType;
			if (definedType == null) {
				definedType = mbd.factoryMethodReturnType;
			}
			if (definedType != null && definedType.resolve() == predictedType) {
				beanType = definedType;
			}
		}

		// If we have a bean type use it so that generics are considered
		if (beanType != null) {
			return typeToMatch.isAssignableFrom(beanType);
		}

		// If we don't have a bean type, fallback to the predicted type
		return typeToMatch.isAssignableFrom(predictedType);
	}

	@Override
	public boolean isTypeMatch(String name, Class<?> typeToMatch) throws NoSuchBeanDefinitionException {
		return isTypeMatch(name, ResolvableType.forRawClass(typeToMatch));
	}

	@Override
	@Nullable
	public Class<?> getType(String name) throws NoSuchBeanDefinitionException {
		return getType(name, true);
	}

	@Override
	@Nullable
	public Class<?> getType(String name, boolean allowFactoryBeanInit) throws NoSuchBeanDefinitionException {
		String beanName = transformedBeanName(name);

		// Check manually registered singletons.
		Object beanInstance = getSingleton(beanName, false);
		if (beanInstance != null && beanInstance.getClass() != NullBean.class) {
			if (beanInstance instanceof FactoryBean && !BeanFactoryUtils.isFactoryDereference(name)) {
				return getTypeForFactoryBean((FactoryBean<?>) beanInstance);
			}
			else {
				return beanInstance.getClass();
			}
		}

		// No singleton instance found -> check bean definition.
		BeanFactory parentBeanFactory = getParentBeanFactory();
		if (parentBeanFactory != null && !containsBeanDefinition(beanName)) {
			// No bean definition found in this factory -> delegate to parent.
			return parentBeanFactory.getType(originalBeanName(name));
		}

		RootBeanDefinition mbd = getMergedLocalBeanDefinition(beanName);

		// Check decorated bean definition, if any: We assume it'll be easier
		// to determine the decorated bean's type than the proxy's type.
		BeanDefinitionHolder dbd = mbd.getDecoratedDefinition();
		if (dbd != null && !BeanFactoryUtils.isFactoryDereference(name)) {
			RootBeanDefinition tbd = getMergedBeanDefinition(dbd.getBeanName(), dbd.getBeanDefinition(), mbd);
			Class<?> targetClass = predictBeanType(dbd.getBeanName(), tbd);
			if (targetClass != null && !FactoryBean.class.isAssignableFrom(targetClass)) {
				return targetClass;
			}
		}

		Class<?> beanClass = predictBeanType(beanName, mbd);

		// Check bean class whether we're dealing with a FactoryBean.
		if (beanClass != null && FactoryBean.class.isAssignableFrom(beanClass)) {
			if (!BeanFactoryUtils.isFactoryDereference(name)) {
				// If it's a FactoryBean, we want to look at what it creates, not at the factory class.
				return getTypeForFactoryBean(beanName, mbd, allowFactoryBeanInit).resolve();
			}
			else {
				return beanClass;
			}
		}
		else {
			return (!BeanFactoryUtils.isFactoryDereference(name) ? beanClass : null);
		}
	}

	@Override
	public String[] getAliases(String name) {
		String beanName = transformedBeanName(name);
		List<String> aliases = new ArrayList<>();
		boolean factoryPrefix = name.startsWith(FACTORY_BEAN_PREFIX);
		String fullBeanName = beanName;
		if (factoryPrefix) {
			fullBeanName = FACTORY_BEAN_PREFIX + beanName;
		}
		if (!fullBeanName.equals(name)) {
			aliases.add(fullBeanName);
		}
		String[] retrievedAliases = super.getAliases(beanName);
		String prefix = factoryPrefix ? FACTORY_BEAN_PREFIX : "";
		for (String retrievedAlias : retrievedAliases) {
			String alias = prefix + retrievedAlias;
			if (!alias.equals(name)) {
				aliases.add(alias);
			}
		}
		if (!containsSingleton(beanName) && !containsBeanDefinition(beanName)) {
			BeanFactory parentBeanFactory = getParentBeanFactory();
			if (parentBeanFactory != null) {
				aliases.addAll(Arrays.asList(parentBeanFactory.getAliases(fullBeanName)));
			}
		}
		return StringUtils.toStringArray(aliases);
	}


	//---------------------------------------------------------------------
	// Implementation of HierarchicalBeanFactory interface
	//---------------------------------------------------------------------

	@Override
	@Nullable
	public BeanFactory getParentBeanFactory() {
		return this.parentBeanFactory;
	}

	@Override
	public boolean containsLocalBean(String name) {
		String beanName = transformedBeanName(name);
		return ((containsSingleton(beanName) || containsBeanDefinition(beanName)) &&
				(!BeanFactoryUtils.isFactoryDereference(name) || isFactoryBean(beanName)));
	}


	//---------------------------------------------------------------------
	// Implementation of ConfigurableBeanFactory interface
	//---------------------------------------------------------------------

	@Override
	public void setParentBeanFactory(@Nullable BeanFactory parentBeanFactory) {
		if (this.parentBeanFactory != null && this.parentBeanFactory != parentBeanFactory) {
			throw new IllegalStateException("Already associated with parent BeanFactory: " + this.parentBeanFactory);
		}
		if (this == parentBeanFactory) {
			throw new IllegalStateException("Cannot set parent bean factory to self");
		}
		this.parentBeanFactory = parentBeanFactory;
	}

	@Override
	public void setBeanClassLoader(@Nullable ClassLoader beanClassLoader) {
		this.beanClassLoader = (beanClassLoader != null ? beanClassLoader : ClassUtils.getDefaultClassLoader());
	}

	@Override
	@Nullable
	public ClassLoader getBeanClassLoader() {
		return this.beanClassLoader;
	}

	@Override
	public void setTempClassLoader(@Nullable ClassLoader tempClassLoader) {
		this.tempClassLoader = tempClassLoader;
	}

	@Override
	@Nullable
	public ClassLoader getTempClassLoader() {
		return this.tempClassLoader;
	}

	@Override
	public void setCacheBeanMetadata(boolean cacheBeanMetadata) {
		this.cacheBeanMetadata = cacheBeanMetadata;
	}

	@Override
	public boolean isCacheBeanMetadata() {
		return this.cacheBeanMetadata;
	}

	@Override
	public void setBeanExpressionResolver(@Nullable BeanExpressionResolver resolver) {
		this.beanExpressionResolver = resolver;
	}

	@Override
	@Nullable
	public BeanExpressionResolver getBeanExpressionResolver() {
		return this.beanExpressionResolver;
	}

	@Override
	public void setConversionService(@Nullable ConversionService conversionService) {
		this.conversionService = conversionService;
	}

	@Override
	@Nullable
	public ConversionService getConversionService() {
		return this.conversionService;
	}

	@Override
	public void addPropertyEditorRegistrar(PropertyEditorRegistrar registrar) {
		Assert.notNull(registrar, "PropertyEditorRegistrar must not be null");
		this.propertyEditorRegistrars.add(registrar);
	}

	/**
	 * Return the set of PropertyEditorRegistrars.
	 */
	public Set<PropertyEditorRegistrar> getPropertyEditorRegistrars() {
		return this.propertyEditorRegistrars;
	}

	@Override
	public void registerCustomEditor(Class<?> requiredType, Class<? extends PropertyEditor> propertyEditorClass) {
		Assert.notNull(requiredType, "Required type must not be null");
		Assert.notNull(propertyEditorClass, "PropertyEditor class must not be null");
		this.customEditors.put(requiredType, propertyEditorClass);
	}

	@Override
	public void copyRegisteredEditorsTo(PropertyEditorRegistry registry) {
		registerCustomEditors(registry);
	}

	/**
	 * Return the map of custom editors, with Classes as keys and PropertyEditor classes as values.
	 */
	public Map<Class<?>, Class<? extends PropertyEditor>> getCustomEditors() {
		return this.customEditors;
	}

	@Override
	public void setTypeConverter(TypeConverter typeConverter) {
		this.typeConverter = typeConverter;
	}

	/**
	 * Return the custom TypeConverter to use, if any.
	 * @return the custom TypeConverter, or {@code null} if none specified
	 */
	@Nullable
	protected TypeConverter getCustomTypeConverter() {
		return this.typeConverter;
	}

	@Override
	public TypeConverter getTypeConverter() {
		TypeConverter customConverter = getCustomTypeConverter();
		if (customConverter != null) {
			return customConverter;
		}
		else {
			// Build default TypeConverter, registering custom editors.
			SimpleTypeConverter typeConverter = new SimpleTypeConverter();
			typeConverter.setConversionService(getConversionService());
			registerCustomEditors(typeConverter);
			return typeConverter;
		}
	}

	@Override
	public void addEmbeddedValueResolver(StringValueResolver valueResolver) {
		Assert.notNull(valueResolver, "StringValueResolver must not be null");
		this.embeddedValueResolvers.add(valueResolver);
	}

	@Override
	public boolean hasEmbeddedValueResolver() {
		return !this.embeddedValueResolvers.isEmpty();
	}

	@Override
	@Nullable
	public String resolveEmbeddedValue(@Nullable String value) {
		if (value == null) {
			return null;
		}
		String result = value;
		for (StringValueResolver resolver : this.embeddedValueResolvers) {
			result = resolver.resolveStringValue(result);
			if (result == null) {
				return null;
			}
		}
		return result;
	}

	@Override
	public void addBeanPostProcessor(BeanPostProcessor beanPostProcessor) {
		Assert.notNull(beanPostProcessor, "BeanPostProcessor must not be null");
		// Remove from old position, if any
		this.beanPostProcessors.remove(beanPostProcessor);
		// Add to end of list
		this.beanPostProcessors.add(beanPostProcessor);
	}

	/**
	 * Add new BeanPostProcessors that will get applied to beans created
	 * by this factory. To be invoked during factory configuration.
	 * @since 5.3
	 * @see #addBeanPostProcessor
	 */
	public void addBeanPostProcessors(Collection<? extends BeanPostProcessor> beanPostProcessors) {
		this.beanPostProcessors.removeAll(beanPostProcessors);
		this.beanPostProcessors.addAll(beanPostProcessors);
	}

	@Override
	public int getBeanPostProcessorCount() {
		return this.beanPostProcessors.size();
	}

	/**
	 * Return the list of BeanPostProcessors that will get applied
	 * to beans created with this factory.
	 */
	public List<BeanPostProcessor> getBeanPostProcessors() {
		return this.beanPostProcessors;
	}

	/**
	 * Return the internal cache of pre-filtered post-processors,
	 * freshly (re-)building it if necessary.
	 * @since 5.3
	 */
	BeanPostProcessorCache getBeanPostProcessorCache() {
		BeanPostProcessorCache bpCache = this.beanPostProcessorCache;
		if (bpCache == null) {
			bpCache = new BeanPostProcessorCache();
			for (BeanPostProcessor bp : this.beanPostProcessors) {
				if (bp instanceof InstantiationAwareBeanPostProcessor) {
					bpCache.instantiationAware.add((InstantiationAwareBeanPostProcessor) bp);
					if (bp instanceof SmartInstantiationAwareBeanPostProcessor) {
						bpCache.smartInstantiationAware.add((SmartInstantiationAwareBeanPostProcessor) bp);
					}
				}
				if (bp instanceof DestructionAwareBeanPostProcessor) {
					bpCache.destructionAware.add((DestructionAwareBeanPostProcessor) bp);
				}
				if (bp instanceof MergedBeanDefinitionPostProcessor) {
					bpCache.mergedDefinition.add((MergedBeanDefinitionPostProcessor) bp);
				}
			}
			this.beanPostProcessorCache = bpCache;
		}
		return bpCache;
	}

	/**
	 * Return whether this factory holds a InstantiationAwareBeanPostProcessor
	 * that will get applied to singleton beans on creation.
	 * @see #addBeanPostProcessor
	 * @see org.springframework.beans.factory.config.InstantiationAwareBeanPostProcessor
	 */
	protected boolean hasInstantiationAwareBeanPostProcessors() {
		return !getBeanPostProcessorCache().instantiationAware.isEmpty();
	}

	/**
	 * Return whether this factory holds a DestructionAwareBeanPostProcessor
	 * that will get applied to singleton beans on shutdown.
	 * @see #addBeanPostProcessor
	 * @see org.springframework.beans.factory.config.DestructionAwareBeanPostProcessor
	 */
	protected boolean hasDestructionAwareBeanPostProcessors() {
		return !getBeanPostProcessorCache().destructionAware.isEmpty();
	}

	@Override
	public void registerScope(String scopeName, Scope scope) {
		Assert.notNull(scopeName, "Scope identifier must not be null");
		Assert.notNull(scope, "Scope must not be null");
		if (SCOPE_SINGLETON.equals(scopeName) || SCOPE_PROTOTYPE.equals(scopeName)) {
			throw new IllegalArgumentException("Cannot replace existing scopes 'singleton' and 'prototype'");
		}
		Scope previous = this.scopes.put(scopeName, scope);
		if (previous != null && previous != scope) {
			if (logger.isDebugEnabled()) {
				logger.debug("Replacing scope '" + scopeName + "' from [" + previous + "] to [" + scope + "]");
			}
		}
		else {
			if (logger.isTraceEnabled()) {
				logger.trace("Registering scope '" + scopeName + "' with implementation [" + scope + "]");
			}
		}
	}

	@Override
	public String[] getRegisteredScopeNames() {
		return StringUtils.toStringArray(this.scopes.keySet());
	}

	@Override
	@Nullable
	public Scope getRegisteredScope(String scopeName) {
		Assert.notNull(scopeName, "Scope identifier must not be null");
		return this.scopes.get(scopeName);
	}

	/**
	 * Set the security context provider for this bean factory. If a security manager
	 * is set, interaction with the user code will be executed using the privileged
	 * of the provided security context.
	 */
	public void setSecurityContextProvider(SecurityContextProvider securityProvider) {
		this.securityContextProvider = securityProvider;
	}

	@Override
	public void setApplicationStartup(ApplicationStartup applicationStartup) {
		Assert.notNull(applicationStartup, "applicationStartup should not be null");
		this.applicationStartup = applicationStartup;
	}

	@Override
	public ApplicationStartup getApplicationStartup() {
		return this.applicationStartup;
	}

	/**
	 * Delegate the creation of the access control context to the
	 * {@link #setSecurityContextProvider SecurityContextProvider}.
	 */
	@Override
	public AccessControlContext getAccessControlContext() {
		return (this.securityContextProvider != null ?
				this.securityContextProvider.getAccessControlContext() :
				AccessController.getContext());
	}

	@Override
	public void copyConfigurationFrom(ConfigurableBeanFactory otherFactory) {
		Assert.notNull(otherFactory, "BeanFactory must not be null");
		setBeanClassLoader(otherFactory.getBeanClassLoader());
		setCacheBeanMetadata(otherFactory.isCacheBeanMetadata());
		setBeanExpressionResolver(otherFactory.getBeanExpressionResolver());
		setConversionService(otherFactory.getConversionService());
		if (otherFactory instanceof AbstractBeanFactory) {
			AbstractBeanFactory otherAbstractFactory = (AbstractBeanFactory) otherFactory;
			this.propertyEditorRegistrars.addAll(otherAbstractFactory.propertyEditorRegistrars);
			this.customEditors.putAll(otherAbstractFactory.customEditors);
			this.typeConverter = otherAbstractFactory.typeConverter;
			this.beanPostProcessors.addAll(otherAbstractFactory.beanPostProcessors);
			this.scopes.putAll(otherAbstractFactory.scopes);
			this.securityContextProvider = otherAbstractFactory.securityContextProvider;
		}
		else {
			setTypeConverter(otherFactory.getTypeConverter());
			String[] otherScopeNames = otherFactory.getRegisteredScopeNames();
			for (String scopeName : otherScopeNames) {
				this.scopes.put(scopeName, otherFactory.getRegisteredScope(scopeName));
			}
		}
	}

	/**
	 * Return a 'merged' BeanDefinition for the given bean name,
	 * merging a child bean definition with its parent if necessary.
	 * <p>This {@code getMergedBeanDefinition} considers bean definition
	 * in ancestors as well.
	 * @param name the name of the bean to retrieve the merged definition for
	 * (may be an alias)
	 * @return a (potentially merged) RootBeanDefinition for the given bean
	 * @throws NoSuchBeanDefinitionException if there is no bean with the given name
	 * @throws BeanDefinitionStoreException in case of an invalid bean definition
	 */
	@Override
	public BeanDefinition getMergedBeanDefinition(String name) throws BeansException {
		String beanName = transformedBeanName(name);
		// Efficiently check whether bean definition exists in this factory.
		if (!containsBeanDefinition(beanName) && getParentBeanFactory() instanceof ConfigurableBeanFactory) {
			return ((ConfigurableBeanFactory) getParentBeanFactory()).getMergedBeanDefinition(beanName);
		}
		// Resolve merged bean definition locally.
		return getMergedLocalBeanDefinition(beanName);
	}

	@Override
	public boolean isFactoryBean(String name) throws NoSuchBeanDefinitionException {
		String beanName = transformedBeanName(name);
		Object beanInstance = getSingleton(beanName, false);
		if (beanInstance != null) {
			return (beanInstance instanceof FactoryBean);
		}
		// No singleton instance found -> check bean definition.
		if (!containsBeanDefinition(beanName) && getParentBeanFactory() instanceof ConfigurableBeanFactory) {
			// No bean definition found in this factory -> delegate to parent.
			return ((ConfigurableBeanFactory) getParentBeanFactory()).isFactoryBean(name);
		}
		return isFactoryBean(beanName, getMergedLocalBeanDefinition(beanName));
	}

	@Override
	public boolean isActuallyInCreation(String beanName) {
		return (isSingletonCurrentlyInCreation(beanName) || isPrototypeCurrentlyInCreation(beanName));
	}

	/**
	 * Return whether the specified prototype bean is currently in creation
	 * (within the current thread).
	 * @param beanName the name of the bean
	 */
	protected boolean isPrototypeCurrentlyInCreation(String beanName) {
		Object curVal = this.prototypesCurrentlyInCreation.get();
		return (curVal != null &&
				(curVal.equals(beanName) || (curVal instanceof Set && ((Set<?>) curVal).contains(beanName))));
	}

	/**
	 * Callback before prototype creation.
	 * <p>The default implementation register the prototype as currently in creation.
	 * @param beanName the name of the prototype about to be created
	 * @see #isPrototypeCurrentlyInCreation
	 */
	@SuppressWarnings("unchecked")
	protected void beforePrototypeCreation(String beanName) {
		Object curVal = this.prototypesCurrentlyInCreation.get();
		if (curVal == null) {
			this.prototypesCurrentlyInCreation.set(beanName);
		}
		else if (curVal instanceof String) {
			Set<String> beanNameSet = new HashSet<>(2);
			beanNameSet.add((String) curVal);
			beanNameSet.add(beanName);
			this.prototypesCurrentlyInCreation.set(beanNameSet);
		}
		else {
			Set<String> beanNameSet = (Set<String>) curVal;
			beanNameSet.add(beanName);
		}
	}

	/**
	 * Callback after prototype creation.
	 * <p>The default implementation marks the prototype as not in creation anymore.
	 * @param beanName the name of the prototype that has been created
	 * @see #isPrototypeCurrentlyInCreation
	 */
	@SuppressWarnings("unchecked")
	protected void afterPrototypeCreation(String beanName) {
		Object curVal = this.prototypesCurrentlyInCreation.get();
		if (curVal instanceof String) {
			this.prototypesCurrentlyInCreation.remove();
		}
		else if (curVal instanceof Set) {
			Set<String> beanNameSet = (Set<String>) curVal;
			beanNameSet.remove(beanName);
			if (beanNameSet.isEmpty()) {
				this.prototypesCurrentlyInCreation.remove();
			}
		}
	}

	@Override
	public void destroyBean(String beanName, Object beanInstance) {
		destroyBean(beanName, beanInstance, getMergedLocalBeanDefinition(beanName));
	}

	/**
	 * Destroy the given bean instance (usually a prototype instance
	 * obtained from this factory) according to the given bean definition.
	 * @param beanName the name of the bean definition
	 * @param bean the bean instance to destroy
	 * @param mbd the merged bean definition
	 */
	protected void destroyBean(String beanName, Object bean, RootBeanDefinition mbd) {
		new DisposableBeanAdapter(
				bean, beanName, mbd, getBeanPostProcessorCache().destructionAware, getAccessControlContext()).destroy();
	}

	@Override
	public void destroyScopedBean(String beanName) {
		RootBeanDefinition mbd = getMergedLocalBeanDefinition(beanName);
		if (mbd.isSingleton() || mbd.isPrototype()) {
			throw new IllegalArgumentException(
					"Bean name '" + beanName + "' does not correspond to an object in a mutable scope");
		}
		String scopeName = mbd.getScope();
		Scope scope = this.scopes.get(scopeName);
		if (scope == null) {
			throw new IllegalStateException("No Scope SPI registered for scope name '" + scopeName + "'");
		}
		Object bean = scope.remove(beanName);
		if (bean != null) {
			destroyBean(beanName, bean, mbd);
		}
	}


	//---------------------------------------------------------------------
	// Implementation methods
	//---------------------------------------------------------------------

	/**
	 * 别名-> 原名，同时处理FactoryBean的名称
	 * Return the bean name, stripping out the factory dereference prefix if necessary,
	 * and resolving aliases to canonical names.
	 * @param name the user-specified name
	 * @return the transformed bean name
	 */
	protected String transformedBeanName(String name) {
		return canonicalName(BeanFactoryUtils.transformedBeanName(name));
	}

	/**
	 * Determine the original bean name, resolving locally defined aliases to canonical names.
	 * @param name the user-specified name
	 * @return the original bean name
	 */
	protected String originalBeanName(String name) {
		String beanName = transformedBeanName(name);
		if (name.startsWith(FACTORY_BEAN_PREFIX)) {
			beanName = FACTORY_BEAN_PREFIX + beanName;
		}
		return beanName;
	}

	/**
	 * Initialize the given BeanWrapper with the custom editors registered
	 * with this factory. To be called for BeanWrappers that will create
	 * and populate bean instances.
	 * <p>The default implementation delegates to {@link #registerCustomEditors}.
	 * Can be overridden in subclasses.
	 * @param bw the BeanWrapper to initialize
	 */
	protected void initBeanWrapper(BeanWrapper bw) {
		bw.setConversionService(getConversionService());
		registerCustomEditors(bw);
	}

	/**
	 * Initialize the given PropertyEditorRegistry with the custom editors
	 * that have been registered with this BeanFactory.
	 * <p>To be called for BeanWrappers that will create and populate bean
	 * instances, and for SimpleTypeConverter used for constructor argument
	 * and factory method type conversion.
	 * @param registry the PropertyEditorRegistry to initialize
	 */
	protected void registerCustomEditors(PropertyEditorRegistry registry) {
		if (registry instanceof PropertyEditorRegistrySupport) {
			((PropertyEditorRegistrySupport) registry).useConfigValueEditors();
		}
		if (!this.propertyEditorRegistrars.isEmpty()) {
			for (PropertyEditorRegistrar registrar : this.propertyEditorRegistrars) {
				try {
					registrar.registerCustomEditors(registry);
				}
				catch (BeanCreationException ex) {
					Throwable rootCause = ex.getMostSpecificCause();
					if (rootCause instanceof BeanCurrentlyInCreationException) {
						BeanCreationException bce = (BeanCreationException) rootCause;
						String bceBeanName = bce.getBeanName();
						if (bceBeanName != null && isCurrentlyInCreation(bceBeanName)) {
							if (logger.isDebugEnabled()) {
								logger.debug("PropertyEditorRegistrar [" + registrar.getClass().getName() +
										"] failed because it tried to obtain currently created bean '" +
										ex.getBeanName() + "': " + ex.getMessage());
							}
							onSuppressedException(ex);
							continue;
						}
					}
					throw ex;
				}
			}
		}
		if (!this.customEditors.isEmpty()) {
			this.customEditors.forEach((requiredType, editorClass) ->
					registry.registerCustomEditor(requiredType, BeanUtils.instantiateClass(editorClass)));
		}
	}


	/**
	 * Return a merged RootBeanDefinition, traversing the parent bean definition
	 * if the specified bean corresponds to a child bean definition.
	 * @param beanName the name of the bean to retrieve the merged definition for
	 * @return a (potentially merged) RootBeanDefinition for the given bean
	 * @throws NoSuchBeanDefinitionException if there is no bean with the given name
	 * @throws BeanDefinitionStoreException in case of an invalid bean definition
	 */
	protected RootBeanDefinition getMergedLocalBeanDefinition(String beanName) throws BeansException {
		// Quick check on the concurrent map first, with minimal locking.
		RootBeanDefinition mbd = this.mergedBeanDefinitions.get(beanName);
		if (mbd != null && !mbd.stale) {
			return mbd;
		}
		return getMergedBeanDefinition(beanName, getBeanDefinition(beanName));
	}

	/**
	 * Return a RootBeanDefinition for the given top-level bean, by merging with
	 * the parent if the given bean's definition is a child bean definition.
	 * @param beanName the name of the bean definition
	 * @param bd the original bean definition (Root/ChildBeanDefinition)
	 * @return a (potentially merged) RootBeanDefinition for the given bean
	 * @throws BeanDefinitionStoreException in case of an invalid bean definition
	 */
	protected RootBeanDefinition getMergedBeanDefinition(String beanName, BeanDefinition bd)
			throws BeanDefinitionStoreException {

		return getMergedBeanDefinition(beanName, bd, null);
	}

	/**
	 * Return a RootBeanDefinition for the given bean, by merging with the
	 * parent if the given bean's definition is a child bean definition.
	 * @param beanName the name of the bean definition
	 * @param bd the original bean definition (Root/ChildBeanDefinition)
	 * @param containingBd the containing bean definition in case of inner bean,
	 * or {@code null} in case of a top-level bean
	 * @return a (potentially merged) RootBeanDefinition for the given bean
	 * @throws BeanDefinitionStoreException in case of an invalid bean definition
	 */
	protected RootBeanDefinition getMergedBeanDefinition(
			String beanName, BeanDefinition bd, @Nullable BeanDefinition containingBd)
			throws BeanDefinitionStoreException {

		synchronized (this.mergedBeanDefinitions) {
			RootBeanDefinition mbd = null;
			RootBeanDefinition previous = null;

			// Check with full lock now in order to enforce the same merged instance.
			if (containingBd == null) {
				mbd = this.mergedBeanDefinitions.get(beanName);
			}

			if (mbd == null || mbd.stale) {
				previous = mbd;
				if (bd.getParentName() == null) {
					// Use copy of given root bean definition.
					if (bd instanceof RootBeanDefinition) {
						mbd = ((RootBeanDefinition) bd).cloneBeanDefinition();
					}
					else {
						mbd = new RootBeanDefinition(bd);
					}
				}
				else {
					// Child bean definition: needs to be merged with parent.
					BeanDefinition pbd;
					try {
						String parentBeanName = transformedBeanName(bd.getParentName());
						if (!beanName.equals(parentBeanName)) {
							pbd = getMergedBeanDefinition(parentBeanName);
						}
						else {
							BeanFactory parent = getParentBeanFactory();
							if (parent instanceof ConfigurableBeanFactory) {
								pbd = ((ConfigurableBeanFactory) parent).getMergedBeanDefinition(parentBeanName);
							}
							else {
								throw new NoSuchBeanDefinitionException(parentBeanName,
										"Parent name '" + parentBeanName + "' is equal to bean name '" + beanName +
												"': cannot be resolved without a ConfigurableBeanFactory parent");
							}
						}
					}
					catch (NoSuchBeanDefinitionException ex) {
						throw new BeanDefinitionStoreException(bd.getResourceDescription(), beanName,
								"Could not resolve parent bean definition '" + bd.getParentName() + "'", ex);
					}
					// Deep copy with overridden values.
					mbd = new RootBeanDefinition(pbd);
					mbd.overrideFrom(bd);
				}

				// Set default singleton scope, if not configured before.
				if (!StringUtils.hasLength(mbd.getScope())) {
					mbd.setScope(SCOPE_SINGLETON);
				}

				// A bean contained in a non-singleton bean cannot be a singleton itself.
				// Let's correct this on the fly here, since this might be the result of
				// parent-child merging for the outer bean, in which case the original inner bean
				// definition will not have inherited the merged outer bean's singleton status.
				if (containingBd != null && !containingBd.isSingleton() && mbd.isSingleton()) {
					mbd.setScope(containingBd.getScope());
				}

				// Cache the merged bean definition for the time being
				// (it might still get re-merged later on in order to pick up metadata changes)
				if (containingBd == null && isCacheBeanMetadata()) {
					this.mergedBeanDefinitions.put(beanName, mbd);
				}
			}
			if (previous != null) {
				copyRelevantMergedBeanDefinitionCaches(previous, mbd);
			}
			return mbd;
		}
	}

	private void copyRelevantMergedBeanDefinitionCaches(RootBeanDefinition previous, RootBeanDefinition mbd) {
		if (ObjectUtils.nullSafeEquals(mbd.getBeanClassName(), previous.getBeanClassName()) &&
				ObjectUtils.nullSafeEquals(mbd.getFactoryBeanName(), previous.getFactoryBeanName()) &&
				ObjectUtils.nullSafeEquals(mbd.getFactoryMethodName(), previous.getFactoryMethodName())) {
			ResolvableType targetType = mbd.targetType;
			ResolvableType previousTargetType = previous.targetType;
			if (targetType == null || targetType.equals(previousTargetType)) {
				mbd.targetType = previousTargetType;
				mbd.isFactoryBean = previous.isFactoryBean;
				mbd.resolvedTargetType = previous.resolvedTargetType;
				mbd.factoryMethodReturnType = previous.factoryMethodReturnType;
				mbd.factoryMethodToIntrospect = previous.factoryMethodToIntrospect;
			}
		}
	}

	/**
	 * Check the given merged bean definition,
	 * potentially throwing validation exceptions.
	 * @param mbd the merged bean definition to check
	 * @param beanName the name of the bean
	 * @param args the arguments for bean creation, if any
	 * @throws BeanDefinitionStoreException in case of validation failure
	 */
	protected void checkMergedBeanDefinition(RootBeanDefinition mbd, String beanName, @Nullable Object[] args)
			throws BeanDefinitionStoreException {

		if (mbd.isAbstract()) {
			throw new BeanIsAbstractException(beanName);
		}
	}

	/**
	 * Remove the merged bean definition for the specified bean,
	 * recreating it on next access.
	 * @param beanName the bean name to clear the merged definition for
	 */
	protected void clearMergedBeanDefinition(String beanName) {
		RootBeanDefinition bd = this.mergedBeanDefinitions.get(beanName);
		if (bd != null) {
			bd.stale = true;
		}
	}

	/**
	 * Clear the merged bean definition cache, removing entries for beans
	 * which are not considered eligible for full metadata caching yet.
	 * <p>Typically triggered after changes to the original bean definitions,
	 * e.g. after applying a {@code BeanFactoryPostProcessor}. Note that metadata
	 * for beans which have already been created at this point will be kept around.
	 * @since 4.2
	 */
	public void clearMetadataCache() {
		this.mergedBeanDefinitions.forEach((beanName, bd) -> {
			if (!isBeanEligibleForMetadataCaching(beanName)) {
				bd.stale = true;
			}
		});
	}

	/**
	 * Resolve the bean class for the specified bean definition,
	 * resolving a bean class name into a Class reference (if necessary)
	 * and storing the resolved Class in the bean definition for further use.
	 * @param mbd the merged bean definition to determine the class for
	 * @param beanName the name of the bean (for error handling purposes)
	 * @param typesToMatch the types to match in case of internal type matching purposes
	 * (also signals that the returned {@code Class} will never be exposed to application code)
	 * @return the resolved bean class (or {@code null} if none)
	 * @throws CannotLoadBeanClassException if we failed to load the class
	 */
	@Nullable
	protected Class<?> resolveBeanClass(RootBeanDefinition mbd, String beanName, Class<?>... typesToMatch)
			throws CannotLoadBeanClassException {

		try {
			if (mbd.hasBeanClass()) {
				return mbd.getBeanClass();
			}
			if (System.getSecurityManager() != null) {
				return AccessController.doPrivileged((PrivilegedExceptionAction<Class<?>>)
						() -> doResolveBeanClass(mbd, typesToMatch), getAccessControlContext());
			}
			else {
				return doResolveBeanClass(mbd, typesToMatch);
			}
		}
		catch (PrivilegedActionException pae) {
			ClassNotFoundException ex = (ClassNotFoundException) pae.getException();
			throw new CannotLoadBeanClassException(mbd.getResourceDescription(), beanName, mbd.getBeanClassName(), ex);
		}
		catch (ClassNotFoundException ex) {
			throw new CannotLoadBeanClassException(mbd.getResourceDescription(), beanName, mbd.getBeanClassName(), ex);
		}
		catch (LinkageError err) {
			throw new CannotLoadBeanClassException(mbd.getResourceDescription(), beanName, mbd.getBeanClassName(), err);
		}
	}

	@Nullable
	private Class<?> doResolveBeanClass(RootBeanDefinition mbd, Class<?>... typesToMatch)
			throws ClassNotFoundException {

		ClassLoader beanClassLoader = getBeanClassLoader();
		ClassLoader dynamicLoader = beanClassLoader;
		boolean freshResolve = false;

		if (!ObjectUtils.isEmpty(typesToMatch)) {
			// When just doing type checks (i.e. not creating an actual instance yet),
			// use the specified temporary class loader (e.g. in a weaving scenario).
			ClassLoader tempClassLoader = getTempClassLoader();
			if (tempClassLoader != null) {
				dynamicLoader = tempClassLoader;
				freshResolve = true;
				if (tempClassLoader instanceof DecoratingClassLoader) {
					DecoratingClassLoader dcl = (DecoratingClassLoader) tempClassLoader;
					for (Class<?> typeToMatch : typesToMatch) {
						dcl.excludeClass(typeToMatch.getName());
					}
				}
			}
		}

		String className = mbd.getBeanClassName();
		if (className != null) {
			Object evaluated = evaluateBeanDefinitionString(className, mbd);
			if (!className.equals(evaluated)) {
				// A dynamically resolved expression, supported as of 4.2...
				if (evaluated instanceof Class) {
					return (Class<?>) evaluated;
				}
				else if (evaluated instanceof String) {
					className = (String) evaluated;
					freshResolve = true;
				}
				else {
					throw new IllegalStateException("Invalid class name expression result: " + evaluated);
				}
			}
			if (freshResolve) {
				// When resolving against a temporary class loader, exit early in order
				// to avoid storing the resolved Class in the bean definition.
				if (dynamicLoader != null) {
					try {
						return dynamicLoader.loadClass(className);
					}
					catch (ClassNotFoundException ex) {
						if (logger.isTraceEnabled()) {
							logger.trace("Could not load class [" + className + "] from " + dynamicLoader + ": " + ex);
						}
					}
				}
				return ClassUtils.forName(className, dynamicLoader);
			}
		}

		// Resolve regularly, caching the result in the BeanDefinition...
		return mbd.resolveBeanClass(beanClassLoader);
	}

	/**
	 * Evaluate the given String as contained in a bean definition,
	 * potentially resolving it as an expression.
	 * @param value the value to check
	 * @param beanDefinition the bean definition that the value comes from
	 * @return the resolved value
	 * @see #setBeanExpressionResolver
	 */
	@Nullable
	protected Object evaluateBeanDefinitionString(@Nullable String value, @Nullable BeanDefinition beanDefinition) {
		if (this.beanExpressionResolver == null) {
			return value;
		}

		Scope scope = null;
		if (beanDefinition != null) {
			String scopeName = beanDefinition.getScope();
			if (scopeName != null) {
				scope = getRegisteredScope(scopeName);
			}
		}
		return this.beanExpressionResolver.evaluate(value, new BeanExpressionContext(this, scope));
	}


	/**
	 * 预判给定name的bean的类型。
	 * 不需要对FactoryBean做特殊处理，因为只能被原生Bean调用
	 *
	 * Predict the eventual bean type (of the processed bean instance) for the
	 * specified bean. Called by {@link #getType} and {@link #isTypeMatch}.
	 * Does not need to handle FactoryBeans specifically, since it is only
	 * supposed to operate on the raw bean type.
	 * <p>This implementation is simplistic in that it is not able to
	 * handle factory methods and InstantiationAwareBeanPostProcessors.
	 * It only predicts the bean type correctly for a standard bean.
	 * To be overridden in subclasses, applying more sophisticated type detection.
	 * @param beanName the name of the bean
	 * @param mbd the merged bean definition to determine the type for
	 * @param typesToMatch the types to match in case of internal type matching purposes
	 * (also signals that the returned {@code Class} will never be exposed to application code)
	 * @return the type of the bean, or {@code null} if not predictable
	 */
	@Nullable
	protected Class<?> predictBeanType(String beanName, RootBeanDefinition mbd, Class<?>... typesToMatch) {
		Class<?> targetType = mbd.getTargetType();
		if (targetType != null) {
			return targetType;
		}
		if (mbd.getFactoryMethodName() != null) {
			return null;
		}
		return resolveBeanClass(mbd, beanName, typesToMatch);
	}

	/**
	 * Check whether the given bean is defined as a {@link FactoryBean}.
	 * @param beanName the name of the bean
	 * @param mbd the corresponding bean definition
	 */
	protected boolean isFactoryBean(String beanName, RootBeanDefinition mbd) {
		Boolean result = mbd.isFactoryBean;
		if (result == null) {
			Class<?> beanType = predictBeanType(beanName, mbd, FactoryBean.class);
			result = (beanType != null && FactoryBean.class.isAssignableFrom(beanType));
			mbd.isFactoryBean = result;
		}
		return result;
	}

	/**
	 * Determine the bean type for the given FactoryBean definition, as far as possible.
	 * Only called if there is no singleton instance registered for the target bean
	 * already. The implementation is allowed to instantiate the target factory bean if
	 * {@code allowInit} is {@code true} and the type cannot be determined another way;
	 * otherwise it is restricted to introspecting signatures and related metadata.
	 * <p>If no {@link FactoryBean#OBJECT_TYPE_ATTRIBUTE} if set on the bean definition
	 * and {@code allowInit} is {@code true}, the default implementation will create
	 * the FactoryBean via {@code getBean} to call its {@code getObjectType} method.
	 * Subclasses are encouraged to optimize this, typically by inspecting the generic
	 * signature of the factory bean class or the factory method that creates it.
	 * If subclasses do instantiate the FactoryBean, they should consider trying the
	 * {@code getObjectType} method without fully populating the bean. If this fails,
	 * a full FactoryBean creation as performed by this implementation should be used
	 * as fallback.
	 * @param beanName the name of the bean
	 * @param mbd the merged bean definition for the bean
	 * @param allowInit if initialization of the FactoryBean is permitted if the type
	 * cannot be determined another way
	 * @return the type for the bean if determinable, otherwise {@code ResolvableType.NONE}
	 * @since 5.2
	 * @see org.springframework.beans.factory.FactoryBean#getObjectType()
	 * @see #getBean(String)
	 */
	protected ResolvableType getTypeForFactoryBean(String beanName, RootBeanDefinition mbd, boolean allowInit) {
		ResolvableType result = getTypeForFactoryBeanFromAttributes(mbd);
		if (result != ResolvableType.NONE) {
			return result;
		}

		if (allowInit && mbd.isSingleton()) {
			try {
				FactoryBean<?> factoryBean = doGetBean(FACTORY_BEAN_PREFIX + beanName, FactoryBean.class, null, true);
				Class<?> objectType = getTypeForFactoryBean(factoryBean);
				return (objectType != null ? ResolvableType.forClass(objectType) : ResolvableType.NONE);
			}
			catch (BeanCreationException ex) {
				if (ex.contains(BeanCurrentlyInCreationException.class)) {
					logger.trace(LogMessage.format("Bean currently in creation on FactoryBean type check: %s", ex));
				}
				else if (mbd.isLazyInit()) {
					logger.trace(LogMessage.format("Bean creation exception on lazy FactoryBean type check: %s", ex));
				}
				else {
					logger.debug(LogMessage.format("Bean creation exception on eager FactoryBean type check: %s", ex));
				}
				onSuppressedException(ex);
			}
		}
		return ResolvableType.NONE;
	}

	/**
	 * Determine the bean type for a FactoryBean by inspecting its attributes for a
	 * {@link FactoryBean#OBJECT_TYPE_ATTRIBUTE} value.
	 * @param attributes the attributes to inspect
	 * @return a {@link ResolvableType} extracted from the attributes or
	 * {@code ResolvableType.NONE}
	 * @since 5.2
	 */
	ResolvableType getTypeForFactoryBeanFromAttributes(AttributeAccessor attributes) {
		Object attribute = attributes.getAttribute(FactoryBean.OBJECT_TYPE_ATTRIBUTE);
		if (attribute instanceof ResolvableType) {
			return (ResolvableType) attribute;
		}
		if (attribute instanceof Class) {
			return ResolvableType.forClass((Class<?>) attribute);
		}
		return ResolvableType.NONE;
	}

	/**
	 * Determine the bean type for the given FactoryBean definition, as far as possible.
	 * Only called if there is no singleton instance registered for the target bean already.
	 * <p>The default implementation creates the FactoryBean via {@code getBean}
	 * to call its {@code getObjectType} method. Subclasses are encouraged to optimize
	 * this, typically by just instantiating the FactoryBean but not populating it yet,
	 * trying whether its {@code getObjectType} method already returns a type.
	 * If no type found, a full FactoryBean creation as performed by this implementation
	 * should be used as fallback.
	 * @param beanName the name of the bean
	 * @param mbd the merged bean definition for the bean
	 * @return the type for the bean if determinable, or {@code null} otherwise
	 * @see org.springframework.beans.factory.FactoryBean#getObjectType()
	 * @see #getBean(String)
	 * @deprecated since 5.2 in favor of {@link #getTypeForFactoryBean(String, RootBeanDefinition, boolean)}
	 */
	@Nullable
	@Deprecated
	protected Class<?> getTypeForFactoryBean(String beanName, RootBeanDefinition mbd) {
		return getTypeForFactoryBean(beanName, mbd, true).resolve();
	}

	/**
	 * Mark the specified bean as already created (or about to be created).
	 * <p>This allows the bean factory to optimize its caching for repeated
	 * creation of the specified bean.
	 * @param beanName the name of the bean
	 */
	protected void markBeanAsCreated(String beanName) {
		if (!this.alreadyCreated.contains(beanName)) {
			synchronized (this.mergedBeanDefinitions) {
				if (!this.alreadyCreated.contains(beanName)) {
					// Let the bean definition get re-merged now that we're actually creating
					// the bean... just in case some of its metadata changed in the meantime.
					clearMergedBeanDefinition(beanName);
					this.alreadyCreated.add(beanName);
				}
			}
		}
	}

	/**
	 * Perform appropriate cleanup of cached metadata after bean creation failed.
	 * @param beanName the name of the bean
	 */
	protected void cleanupAfterBeanCreationFailure(String beanName) {
		synchronized (this.mergedBeanDefinitions) {
			this.alreadyCreated.remove(beanName);
		}
	}

	/**
	 * Determine whether the specified bean is eligible for having
	 * its bean definition metadata cached.
	 * @param beanName the name of the bean
	 * @return {@code true} if the bean's metadata may be cached
	 * at this point already
	 */
	protected boolean isBeanEligibleForMetadataCaching(String beanName) {
		return this.alreadyCreated.contains(beanName);
	}

	/**
	 * Remove the singleton instance (if any) for the given bean name,
	 * but only if it hasn't been used for other purposes than type checking.
	 * @param beanName the name of the bean
	 * @return {@code true} if actually removed, {@code false} otherwise
	 */
	protected boolean removeSingletonIfCreatedForTypeCheckOnly(String beanName) {
		if (!this.alreadyCreated.contains(beanName)) {
			removeSingleton(beanName);
			return true;
		}
		else {
			return false;
		}
	}

	/**
	 * Check whether this factory's bean creation phase already started,
	 * i.e. whether any bean has been marked as created in the meantime.
	 * @since 4.2.2
	 * @see #markBeanAsCreated
	 */
	protected boolean hasBeanCreationStarted() {
		return !this.alreadyCreated.isEmpty();
	}

	/**
	 * 获取给定的bean实例的对象，不管是在bean实例本身或者其创建的对象在一个FactoryBean的情况。
	 *
	 * Get the object for the given bean instance, either the bean
	 * instance itself or its created object in case of a FactoryBean.
	 * @param beanInstance the shared bean instance
	 * @param name the name that may include factory dereference prefix
	 * @param beanName the canonical bean name
	 * @param mbd the merged bean definition
	 * @return the object to expose for the bean
	 */
	protected Object getObjectForBeanInstance(
			Object beanInstance, String name, String beanName, @Nullable RootBeanDefinition mbd) {

		// Don't let calling code try to dereference the factory if the bean isn't a factory.
		if (BeanFactoryUtils.isFactoryDereference(name)) {
			if (beanInstance instanceof NullBean) {
				return beanInstance;
			}
			if (!(beanInstance instanceof FactoryBean)) {
				throw new BeanIsNotAFactoryException(beanName, beanInstance.getClass());
			}
			if (mbd != null) {
				mbd.isFactoryBean = true;
			}
			return beanInstance;
		}

		// Now we have the bean instance, which may be a normal bean or a FactoryBean.
		// If it's a FactoryBean, we use it to create a bean instance, unless the
		// caller actually wants a reference to the factory.
		if (!(beanInstance instanceof FactoryBean)) {
			return beanInstance;
		}

		Object object = null;
		if (mbd != null) {
			mbd.isFactoryBean = true;
		}
		else {
			object = getCachedObjectForFactoryBean(beanName);
		}
		if (object == null) {
			// Return bean instance from factory.
			FactoryBean<?> factory = (FactoryBean<?>) beanInstance;
			// Caches object obtained from FactoryBean if it is a singleton.
			if (mbd == null && containsBeanDefinition(beanName)) {
				mbd = getMergedLocalBeanDefinition(beanName);
			}
			boolean synthetic = (mbd != null && mbd.isSynthetic());
			object = getObjectFromFactoryBean(factory, beanName, !synthetic);
		}
		return object;
	}

	/**
	 * Determine whether the given bean name is already in use within this factory,
	 * i.e. whether there is a local bean or alias registered under this name or
	 * an inner bean created with this name.
	 * @param beanName the name to check
	 */
	public boolean isBeanNameInUse(String beanName) {
		return isAlias(beanName) || containsLocalBean(beanName) || hasDependentBean(beanName);
	}

	/**
	 * Determine whether the given bean requires destruction on shutdown.
	 * <p>The default implementation checks the DisposableBean interface as well as
	 * a specified destroy method and registered DestructionAwareBeanPostProcessors.
	 * @param bean the bean instance to check
	 * @param mbd the corresponding bean definition
	 * @see org.springframework.beans.factory.DisposableBean
	 * @see AbstractBeanDefinition#getDestroyMethodName()
	 * @see org.springframework.beans.factory.config.DestructionAwareBeanPostProcessor
	 */
	protected boolean requiresDestruction(Object bean, RootBeanDefinition mbd) {
		return (bean.getClass() != NullBean.class && (DisposableBeanAdapter.hasDestroyMethod(bean, mbd) ||
				(hasDestructionAwareBeanPostProcessors() && DisposableBeanAdapter.hasApplicableProcessors(
						bean, getBeanPostProcessorCache().destructionAware))));
	}

	/**
	 * Add the given bean to the list of disposable beans in this factory,
	 * registering its DisposableBean interface and/or the given destroy method
	 * to be called on factory shutdown (if applicable). Only applies to singletons.
	 * @param beanName the name of the bean
	 * @param bean the bean instance
	 * @param mbd the bean definition for the bean
	 * @see RootBeanDefinition#isSingleton
	 * @see RootBeanDefinition#getDependsOn
	 * @see #registerDisposableBean
	 * @see #registerDependentBean
	 */
	protected void registerDisposableBeanIfNecessary(String beanName, Object bean, RootBeanDefinition mbd) {
		AccessControlContext acc = (System.getSecurityManager() != null ? getAccessControlContext() : null);
		if (!mbd.isPrototype() && requiresDestruction(bean, mbd)) {
			if (mbd.isSingleton()) {
				// Register a DisposableBean implementation that performs all destruction
				// work for the given bean: DestructionAwareBeanPostProcessors,
				// DisposableBean interface, custom destroy method.
				registerDisposableBean(beanName, new DisposableBeanAdapter(
						bean, beanName, mbd, getBeanPostProcessorCache().destructionAware, acc));
			}
			else {
				// A bean with a custom scope...
				Scope scope = this.scopes.get(mbd.getScope());
				if (scope == null) {
					throw new IllegalStateException("No Scope registered for scope name '" + mbd.getScope() + "'");
				}
				scope.registerDestructionCallback(beanName, new DisposableBeanAdapter(
						bean, beanName, mbd, getBeanPostProcessorCache().destructionAware, acc));
			}
		}
	}


	//---------------------------------------------------------------------
	// 子类需要实现的模板方法
	//---------------------------------------------------------------------

	/**
	 * Check if this bean factory contains a bean definition with the given name.
	 * Does not consider any hierarchy this factory may participate in.
	 * Invoked by {@code containsBean} when no cached singleton instance is found.
	 * <p>Depending on the nature of the concrete bean factory implementation,
	 * this operation might be expensive (for example, because of directory lookups
	 * in external registries). However, for listable bean factories, this usually
	 * just amounts to a local hash lookup: The operation is therefore part of the
	 * public interface there. The same implementation can serve for both this
	 * template method and the public interface method in that case.
	 * @param beanName the name of the bean to look for
	 * @return if this bean factory contains a bean definition with the given name
	 * @see #containsBean
	 * @see org.springframework.beans.factory.ListableBeanFactory#containsBeanDefinition
	 */
	protected abstract boolean containsBeanDefinition(String beanName);

	/**
	 * Return the bean definition for the given bean name.
	 * Subclasses should normally implement caching, as this method is invoked
	 * by this class every time bean definition metadata is needed.
	 * <p>Depending on the nature of the concrete bean factory implementation,
	 * this operation might be expensive (for example, because of directory lookups
	 * in external registries). However, for listable bean factories, this usually
	 * just amounts to a local hash lookup: The operation is therefore part of the
	 * public interface there. The same implementation can serve for both this
	 * template method and the public interface method in that case.
	 * @param beanName the name of the bean to find a definition for
	 * @return the BeanDefinition for this prototype name (never {@code null})
	 * @throws org.springframework.beans.factory.NoSuchBeanDefinitionException
	 * if the bean definition cannot be resolved
	 * @throws BeansException in case of errors
	 * @see RootBeanDefinition
	 * @see ChildBeanDefinition
	 * @see org.springframework.beans.factory.config.ConfigurableListableBeanFactory#getBeanDefinition
	 */
	protected abstract BeanDefinition getBeanDefinition(String beanName) throws BeansException;

	/**
	 * Create a bean instance for the given merged bean definition (and arguments).
	 * The bean definition will already have been merged with the parent definition
	 * in case of a child definition.
	 * <p>All bean retrieval methods delegate to this method for actual bean creation.
	 * @param beanName the name of the bean
	 * @param mbd the merged bean definition for the bean
	 * @param args explicit arguments to use for constructor or factory method invocation
	 * @return a new instance of the bean
	 * @throws BeanCreationException if the bean could not be created
	 */
	protected abstract Object createBean(String beanName, RootBeanDefinition mbd, @Nullable Object[] args)
			throws BeanCreationException;


	/**
	 * CopyOnWriteArrayList which resets the beanPostProcessorCache field on modification.
	 *
	 * @since 5.3
	 */
	private class BeanPostProcessorCacheAwareList extends CopyOnWriteArrayList<BeanPostProcessor> {

		@Override
		public BeanPostProcessor set(int index, BeanPostProcessor element) {
			BeanPostProcessor result = super.set(index, element);
			beanPostProcessorCache = null;
			return result;
		}

		@Override
		public boolean add(BeanPostProcessor o) {
			boolean success = super.add(o);
			beanPostProcessorCache = null;
			return success;
		}

		@Override
		public void add(int index, BeanPostProcessor element) {
			super.add(index, element);
			beanPostProcessorCache = null;
		}

		@Override
		public BeanPostProcessor remove(int index) {
			BeanPostProcessor result = super.remove(index);
			beanPostProcessorCache = null;
			return result;
		}

		@Override
		public boolean remove(Object o) {
			boolean success = super.remove(o);
			if (success) {
				beanPostProcessorCache = null;
			}
			return success;
		}

		@Override
		public boolean removeAll(Collection<?> c) {
			boolean success = super.removeAll(c);
			if (success) {
				beanPostProcessorCache = null;
			}
			return success;
		}

		@Override
		public boolean retainAll(Collection<?> c) {
			boolean success = super.retainAll(c);
			if (success) {
				beanPostProcessorCache = null;
			}
			return success;
		}

		@Override
		public boolean addAll(Collection<? extends BeanPostProcessor> c) {
			boolean success = super.addAll(c);
			if (success) {
				beanPostProcessorCache = null;
			}
			return success;
		}

		@Override
		public boolean addAll(int index, Collection<? extends BeanPostProcessor> c) {
			boolean success = super.addAll(index, c);
			if (success) {
				beanPostProcessorCache = null;
			}
			return success;
		}

		@Override
		public boolean removeIf(Predicate<? super BeanPostProcessor> filter) {
			boolean success = super.removeIf(filter);
			if (success) {
				beanPostProcessorCache = null;
			}
			return success;
		}

		@Override
		public void replaceAll(UnaryOperator<BeanPostProcessor> operator) {
			super.replaceAll(operator);
			beanPostProcessorCache = null;
		}
	}


	/**
	 * Internal cache of pre-filtered post-processors.
	 *
	 * @since 5.3
	 */
	static class BeanPostProcessorCache {

		final List<InstantiationAwareBeanPostProcessor> instantiationAware = new ArrayList<>();

		final List<SmartInstantiationAwareBeanPostProcessor> smartInstantiationAware = new ArrayList<>();

		final List<DestructionAwareBeanPostProcessor> destructionAware = new ArrayList<>();

		final List<MergedBeanDefinitionPostProcessor> mergedDefinition = new ArrayList<>();
	}

}<|MERGE_RESOLUTION|>--- conflicted
+++ resolved
@@ -119,6 +119,16 @@
  * respectively. Default implementations of those operations can be found in
  * {@link DefaultListableBeanFactory} and {@link AbstractAutowireCapableBeanFactory}.
  *
+ * @author Rod Johnson
+ * @author Juergen Hoeller
+ * @author Costin Leau
+ * @author Chris Beams
+ * @author Phillip Webb
+ * @since 15 April 2001
+ * @see #getBeanDefinition
+ * @see #createBean
+ * @see AbstractAutowireCapableBeanFactory#createBean
+ * @see DefaultListableBeanFactory#getBeanDefinition
  */
 public abstract class AbstractBeanFactory extends FactoryBeanRegistrySupport implements ConfigurableBeanFactory {
 
@@ -161,14 +171,9 @@
 	/** String resolvers to apply e.g. to annotation attribute values. */
 	private final List<StringValueResolver> embeddedValueResolvers = new CopyOnWriteArrayList<>();
 
-<<<<<<< HEAD
+	// Bean创建后置处理器
 	/** BeanPostProcessors to apply. */
 	private final List<BeanPostProcessor> beanPostProcessors = new BeanPostProcessorCacheAwareList();
-=======
-	// Bean创建后置处理器
-	/** BeanPostProcessors to apply in createBean. */
-	private final List<BeanPostProcessor> beanPostProcessors = new CopyOnWriteArrayList<>();
->>>>>>> 9259ea03
 
 	/** Cache of pre-filtered post-processors. */
 	@Nullable
@@ -269,15 +274,9 @@
 			String name, @Nullable Class<T> requiredType, @Nullable Object[] args, boolean typeCheckOnly)
 			throws BeansException {
 
-<<<<<<< HEAD
+		// 1. 别名转换
 		String beanName = transformedBeanName(name);
 		Object beanInstance;
-=======
-		// 1. 别名转换
-		final String beanName = transformedBeanName(name);
-
-		Object bean;
->>>>>>> 9259ea03
 
 		// 2. 从已注册的单例bean缓存中查询
 		// Eagerly check singleton cache for manually registered singletons.
@@ -292,12 +291,8 @@
 					logger.trace("Returning cached instance of singleton bean '" + beanName + "'");
 				}
 			}
-<<<<<<< HEAD
+			// 从缓存中拿去bean
 			beanInstance = getObjectForBeanInstance(sharedInstance, name, beanName, null);
-=======
-			// 从缓存中拿去bean
-			bean = getObjectForBeanInstance(sharedInstance, name, beanName, null);
->>>>>>> 9259ea03
 		}
 
 		else {
@@ -336,15 +331,11 @@
 			StartupStep beanCreation = this.applicationStartup.start("spring.beans.instantiate")
 					.tag("beanName", name);
 			try {
-<<<<<<< HEAD
 				if (requiredType != null) {
 					beanCreation.tag("beanType", requiredType::toString);
 				}
+				// 4. 获取Bean Definition
 				RootBeanDefinition mbd = getMergedLocalBeanDefinition(beanName);
-=======
-				// 4. 获取Bean Definition
-				final RootBeanDefinition mbd = getMergedLocalBeanDefinition(beanName);
->>>>>>> 9259ea03
 				checkMergedBeanDefinition(mbd, beanName, args);
 
 				// Guarantee initialization of beans that the current bean depends on.
@@ -438,16 +429,13 @@
 			}
 		}
 
-<<<<<<< HEAD
 		return adaptBeanInstance(name, beanInstance, requiredType);
 	}
 
 	@SuppressWarnings("unchecked")
 	<T> T adaptBeanInstance(String name, Object bean, @Nullable Class<?> requiredType) {
+		// 7. 检查所需的类型是否与实际bean实例的类型匹配，并转换类型
 		// Check if required type matches the type of the actual bean instance.
-=======
-		// 7. 检查所需的类型是否与实际bean实例的类型匹配，并转换类型
->>>>>>> 9259ea03
 		if (requiredType != null && !requiredType.isInstance(bean)) {
 			try {
 				Object convertedBean = getTypeConverter().convertIfNecessary(bean, requiredType);
