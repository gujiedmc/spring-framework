--- conflicted
+++ resolved
@@ -21,37 +21,75 @@
 import org.springframework.lang.Nullable;
 
 /**
-<<<<<<< HEAD
+ * 访问spring bean容器的根接口。bean容器最基础的客户端访问形式，其它接口像是{@link ListableBeanFactory}
+ * 和 {@link org.springframework.beans.factory.config.ConfigurableBeanFactory} 实现了特殊的功能
+ *
+ * 这个接口的实现类持有一些bean的定义，每个bean都能通过唯一的字符串名称来区分，实现类可以根据工厂的配置返回
+ * bean的单例或多例实例，除了单例和多例还支持request和session级别的区分。
+ *
+ * 这个类的关键点时BeanFactory是应用组件的注册中心，也是这些组件的配置中心
+ *
+ * Spring建议通过依赖注入的方式（推配置）由构造方法或setter方法来构造对象，而不是通过BeanFactory来进行依赖查找
+ * 的方式（拉配置）。
+ * Spring的依赖注入功能公国BeanFactory和它的子类来实现。
+ *
+ * 通常BeanFactory会从配置源（LDAP, RDBMS, XML,properties file等）中加载Bean定义，
+ * 并使用{@code org.springframework.beans}包来配置Bean。 但是也可用简单的通过java代码来直接创建Bean。
+ *
+ *
+ * 和{@link ListableBeanFactory}相比，{@link HierarchicalBeanFactory}中的所有操作会检查父工厂。
+ * 如果在HierarchicalBeanFactory工厂中没有查到指定Bean，会访问父工厂。
+ * 这个类型的BeanFactory中的Bean实例应该覆盖父级的同名Bean。
+ *
+ * 实现类应该尽可能的支持标准Bean的生存周期接口，包括以下接口
+ *
+ *
  * The root interface for accessing a Spring bean container.
  *
  * <p>This is the basic client view of a bean container;
  * further interfaces such as {@link ListableBeanFactory} and
  * {@link org.springframework.beans.factory.config.ConfigurableBeanFactory}
  * are available for specific purposes.
-=======
- * 访问spring bean容器的根接口。bean容器最基础的客户端访问形式，其它接口像是{@link ListableBeanFactory}
- * 和 {@link org.springframework.beans.factory.config.ConfigurableBeanFactory} 实现了特殊的功能
->>>>>>> 9259ea03
- *
- * 这个接口的实现类持有一些bean的定义，每个bean都能通过唯一的字符串名称来区分，实现类可以根据工厂的配置返回
- * bean的单例或多例实例，除了单例和多例还支持request和session级别的区分。
- *
- * 这个类的关键点时BeanFactory是应用组件的注册中心，也是这些组件的配置中心
- *
- * Spring建议通过依赖注入的方式（推配置）由构造方法或setter方法来构造对象，而不是通过BeanFactory来进行依赖查找
- * 的方式（拉配置）。
- * Spring的依赖注入功能公国BeanFactory和它的子类来实现。
- *
- * 通常BeanFactory会从配置源（LDAP, RDBMS, XML,properties file等）中加载Bean定义，
- * 并使用{@code org.springframework.beans}包来配置Bean。 但是也可用简单的通过java代码来直接创建Bean。
- *
- *
- * 和{@link ListableBeanFactory}相比，{@link HierarchicalBeanFactory}中的所有操作会检查父工厂。
- * 如果在HierarchicalBeanFactory工厂中没有查到指定Bean，会访问父工厂。
- * 这个类型的BeanFactory中的Bean实例应该覆盖父级的同名Bean。
- *
- * 实现类应该尽可能的支持标准Bean的生存周期接口，包括以下接口
- *
+ *
+ * <p>This interface is implemented by objects that hold a number of bean definitions,
+ * each uniquely identified by a String name. Depending on the bean definition,
+ * the factory will return either an independent instance of a contained object
+ * (the Prototype design pattern), or a single shared instance (a superior
+ * alternative to the Singleton design pattern, in which the instance is a
+ * singleton in the scope of the factory). Which type of instance will be returned
+ * depends on the bean factory configuration: the API is the same. Since Spring
+ * 2.0, further scopes are available depending on the concrete application
+ * context (e.g. "request" and "session" scopes in a web environment).
+ *
+ * <p>The point of this approach is that the BeanFactory is a central registry
+ * of application components, and centralizes configuration of application
+ * components (no more do individual objects need to read properties files,
+ * for example). See chapters 4 and 11 of "Expert One-on-One J2EE Design and
+ * Development" for a discussion of the benefits of this approach.
+ *
+ * <p>Note that it is generally better to rely on Dependency Injection
+ * ("push" configuration) to configure application objects through setters
+ * or constructors, rather than use any form of "pull" configuration like a
+ * BeanFactory lookup. Spring's Dependency Injection functionality is
+ * implemented using this BeanFactory interface and its subinterfaces.
+ *
+ * <p>Normally a BeanFactory will load bean definitions stored in a configuration
+ * source (such as an XML document), and use the {@code org.springframework.beans}
+ * package to configure the beans. However, an implementation could simply return
+ * Java objects it creates as necessary directly in Java code. There are no
+ * constraints on how the definitions could be stored: LDAP, RDBMS, XML,
+ * properties file, etc. Implementations are encouraged to support references
+ * amongst beans (Dependency Injection).
+ *
+ * <p>In contrast to the methods in {@link ListableBeanFactory}, all of the
+ * operations in this interface will also check parent factories if this is a
+ * {@link HierarchicalBeanFactory}. If a bean is not found in this factory instance,
+ * the immediate parent factory will be asked. Beans in this factory instance
+ * are supposed to override beans of the same name in any parent factory.
+ *
+ * <p>Bean factory implementations should support the standard bean lifecycle interfaces
+ * as far as possible. The full set of initialization methods and their standard order is:
+ * <ol>
  * <li>BeanNameAware's {@code setBeanName}
  * <li>BeanClassLoaderAware's {@code setBeanClassLoader}
  * <li>BeanFactoryAware's {@code setBeanFactory}
@@ -79,7 +117,6 @@
  * <li>DisposableBean's {@code destroy}
  * <li>a custom {@code destroy-method} definition
  * </ol>
-<<<<<<< HEAD
  *
  * @author Rod Johnson
  * @author Juergen Hoeller
@@ -102,8 +139,6 @@
  * @see org.springframework.beans.factory.config.DestructionAwareBeanPostProcessor#postProcessBeforeDestruction
  * @see DisposableBean#destroy
  * @see org.springframework.beans.factory.support.RootBeanDefinition#getDestroyMethodName
-=======
->>>>>>> 9259ea03
  */
 public interface BeanFactory {
 
@@ -117,34 +152,28 @@
 
 
 	/**
-<<<<<<< HEAD
+	 *  查找指定的Bean的实例，可能是单例或多例的。
+	 *  这个方法可以允许一个Spring的BeanFactory被用来实现单例和原型模式。
+	 *  调用者可以持有单例实例对象的引用。
+	 *  查询时会将别名转换会相应的规范bean名称。
+	 *  没有查到Bean会查询父工厂
+	 *
 	 * Return an instance, which may be shared or independent, of the specified bean.
 	 * <p>This method allows a Spring BeanFactory to be used as a replacement for the
 	 * Singleton or Prototype design pattern. Callers may retain references to
 	 * returned objects in the case of Singleton beans.
 	 * <p>Translates aliases back to the corresponding canonical bean name.
 	 * <p>Will ask the parent factory if the bean cannot be found in this factory instance.
-	 * @param name the name of the bean to retrieve
-	 * @return an instance of the bean
-	 * @throws NoSuchBeanDefinitionException if there is no bean with the specified name
-	 * @throws BeansException if the bean could not be obtained
-=======
-	 * 查找指定的Bean的实例，可能是单例或多例的。
-	 * 这个方法可以允许一个Spring的BeanFactory被用来实现单例和原型模式。
-	 * 调用者可以持有单例实例对象的引用。
-	 * 查询时会将别名转换会相应的规范bean名称。
-	 * 没有查到Bean会查询父工厂
-	 *
-	 * @param name 要获取的Bean name
-	 * @return Bean 实例
-	 * @throws NoSuchBeanDefinitionException 没查到指定bean
-	 * @throws BeansException bean不能被获取
->>>>>>> 9259ea03
+	 * @param name the name of the bean to retrieve 要获取的Bean name
+	 * @return an instance of the bean Bean 实例
+	 * @throws NoSuchBeanDefinitionException if there is no bean with the specified name 没查到指定bean
+	 * @throws BeansException if the bean could not be obtained bean不能被获取
 	 */
 	Object getBean(String name) throws BeansException;
 
 	/**
-<<<<<<< HEAD
+	 * 类似{@link #getBean(String)}，但是通过抛出BeanNotOfRequiredTypeException保证了类型安全。
+	 *
 	 * Return an instance, which may be shared or independent, of the specified bean.
 	 * <p>Behaves the same as {@link #getBean(String)}, but provides a measure of type
 	 * safety by throwing a BeanNotOfRequiredTypeException if the bean is not of the
@@ -156,18 +185,26 @@
 	 * @param requiredType type the bean must match; can be an interface or superclass
 	 * @return an instance of the bean
 	 * @throws NoSuchBeanDefinitionException if there is no such bean definition
-	 * @throws BeanNotOfRequiredTypeException if the bean is not of the required type
+	 * @throws BeanNotOfRequiredTypeException if the bean is not of the required type 查到的Bean和指定类型不匹配
 	 * @throws BeansException if the bean could not be created
-=======
-	 * 类似{@link #getBean(String)}，但是通过抛出BeanNotOfRequiredTypeException保证了类型安全。
-	 *
-	 * @throws BeanNotOfRequiredTypeException 查到的Bean和指定类型不匹配
->>>>>>> 9259ea03
 	 */
 	<T> T getBean(String name, Class<T> requiredType) throws BeansException;
 
 	/**
 	 * 查找指定的Bean的实例，指定构造参数替代默认值。
+	 *
+	 * Return an instance, which may be shared or independent, of the specified bean.
+	 * <p>Allows for specifying explicit constructor arguments / factory method arguments,
+	 * overriding the specified default arguments (if any) in the bean definition.
+	 * @param name the name of the bean to retrieve
+	 * @param args arguments to use when creating a bean instance using explicit arguments
+	 * (only applied when creating a new instance as opposed to retrieving an existing one)
+	 * @return an instance of the bean
+	 * @throws NoSuchBeanDefinitionException if there is no such bean definition
+	 * @throws BeanDefinitionStoreException if arguments have been given but
+	 * the affected bean isn't a prototype
+	 * @throws BeansException if the bean could not be created
+	 * @since 2.5
 	 */
 	Object getBean(String name, Object... args) throws BeansException;
 
@@ -175,14 +212,52 @@
 	 * 返回唯一满足类型的Bean实例，如果存在。
 	 * 这个方法进入{@link ListableBeanFactory}通过类型查找，但是也可能将类型被转成约定的name根据Bean名称进行查询。
 	 * 更多获取Bean的方法参考{@link ListableBeanFactory} 和 {@link BeanFactoryUtils}.
+	 *
+	 * Return the bean instance that uniquely matches the given object type, if any.
+	 * <p>This method goes into {@link ListableBeanFactory} by-type lookup territory
+	 * but may also be translated into a conventional by-name lookup based on the name
+	 * of the given type. For more extensive retrieval operations across sets of beans,
+	 * use {@link ListableBeanFactory} and/or {@link BeanFactoryUtils}.
+	 * @param requiredType type the bean must match; can be an interface or superclass
+	 * @return an instance of the single bean matching the required type
+	 * @throws NoSuchBeanDefinitionException if no bean of the given type was found
+	 * @throws NoUniqueBeanDefinitionException if more than one bean of the given type was found
+	 * @throws BeansException if the bean could not be created
+	 * @since 3.0
+	 * @see ListableBeanFactory
 	 */
 	<T> T getBean(Class<T> requiredType) throws BeansException;
 
+	/**
+	 * Return an instance, which may be shared or independent, of the specified bean.
+	 * <p>Allows for specifying explicit constructor arguments / factory method arguments,
+	 * overriding the specified default arguments (if any) in the bean definition.
+	 * <p>This method goes into {@link ListableBeanFactory} by-type lookup territory
+	 * but may also be translated into a conventional by-name lookup based on the name
+	 * of the given type. For more extensive retrieval operations across sets of beans,
+	 * use {@link ListableBeanFactory} and/or {@link BeanFactoryUtils}.
+	 * @param requiredType type the bean must match; can be an interface or superclass
+	 * @param args arguments to use when creating a bean instance using explicit arguments
+	 * (only applied when creating a new instance as opposed to retrieving an existing one)
+	 * @return an instance of the bean
+	 * @throws NoSuchBeanDefinitionException if there is no such bean definition
+	 * @throws BeanDefinitionStoreException if arguments have been given but
+	 * the affected bean isn't a prototype
+	 * @throws BeansException if the bean could not be created
+	 * @since 4.1
+	 */
 	<T> T getBean(Class<T> requiredType, Object... args) throws BeansException;
 
 	/**
 	 * 返回一个特定Bean的提供者，更宽泛的api形式将获取Bean的方式交给开发，而不是直接返回
 	 * 包括懒加载，是否包含，唯一性等功能
+	 *
+	 * Return a provider for the specified bean, allowing for lazy on-demand retrieval
+	 * of instances, including availability and uniqueness options.
+	 * @param requiredType type the bean must match; can be an interface or superclass
+	 * @return a corresponding provider handle
+	 * @since 5.1
+	 * @see #getBeanProvider(ResolvableType)
 	 */
 	<T> ObjectProvider<T> getBeanProvider(Class<T> requiredType);
 
@@ -191,6 +266,9 @@
 	 * 包括懒加载，是否包含，唯一性等功能
 	 *
 	 * requiredType 可以是正常类型声明，不支持Collection类型。需要以编程的方式
+	 *
+	 * Return a provider for the specified bean, allowing for lazy on-demand retrieval
+	 * of instances, including availability and uniqueness options.
 	 * @param requiredType type the bean must match; can be a generic type declaration.
 	 * Note that collection types are not supported here, in contrast to reflective
 	 * injection points. For programmatically retrieving a list of beans matching a
@@ -209,11 +287,28 @@
 	 *
 	 * 如果有Bean的定义或者单例实例复合Bean名称，无论这个Bean正在创建或是抽象的，延迟加载的...，都会返回true
 	 * 因此方法返回true不代表就能从{@link #getBean}中正常获取实例。
+	 *
+	 * Does this bean factory contain a bean definition or externally registered singleton
+	 * instance with the given name?
+	 * <p>If the given name is an alias, it will be translated back to the corresponding
+	 * canonical bean name.
+	 * <p>If this factory is hierarchical, will ask any parent factory if the bean cannot
+	 * be found in this factory instance.
+	 * <p>If a bean definition or singleton instance matching the given name is found,
+	 * this method will return {@code true} whether the named bean definition is concrete
+	 * or abstract, lazy or eager, in scope or not. Therefore, note that a {@code true}
+	 * return value from this method does not necessarily indicate that {@link #getBean}
+	 * will be able to obtain an instance for the same name.
+	 * @param name the name of the bean to query
+	 * @return whether a bean with the given name is present
 	 */
 	boolean containsBean(String name);
 
 	/**
-<<<<<<< HEAD
+	 * 返回是否是一个共享的单例Bean。如果是，则返会会一直是同一个Bean。
+	 * 注意：返回false不能明确表示是全局多例的，只是非单例，具体要根据bean的作用域来区分（可能是request/session独立之类）。
+	 * 可以用{@link #isPrototype}严格检查是否是完全独立。
+	 *
 	 * Is this bean a shared singleton? That is, will {@link #getBean} always
 	 * return the same instance?
 	 * <p>Note: This method returning {@code false} does not clearly indicate
@@ -227,16 +322,14 @@
 	 * @throws NoSuchBeanDefinitionException if there is no bean with the given name
 	 * @see #getBean
 	 * @see #isPrototype
-=======
-	 * 返回是否是一个共享的单例Bean。如果是，则返会会一直是同一个Bean。
-	 * 注意：返回false不能明确表示是全局多例的，只是非单例，具体要根据bean的作用域来区分（可能是request/session独立之类）。
-	 * 可以用{@link #isPrototype}严格检查是否是完全独立。
->>>>>>> 9259ea03
 	 */
 	boolean isSingleton(String name) throws NoSuchBeanDefinitionException;
 
 	/**
-<<<<<<< HEAD
+	 * 返回是否是完全独立的。
+	 * 返回false，不代表是单例的，有可能是作用域单例。
+	 * 通过{@link #isSingleton}确定是否是完全单例。
+	 *
 	 * Is this bean a prototype? That is, will {@link #getBean} always return
 	 * independent instances?
 	 * <p>Note: This method returning {@code false} does not clearly indicate
@@ -251,16 +344,12 @@
 	 * @since 2.0.3
 	 * @see #getBean
 	 * @see #isSingleton
-=======
-	 * 返回是否是完全独立的。
-	 * 返回false，不代表是单例的，有可能是作用域单例。
-	 * 通过{@link #isSingleton}确定是否是完全单例。
->>>>>>> 9259ea03
 	 */
 	boolean isPrototype(String name) throws NoSuchBeanDefinitionException;
 
 	/**
-<<<<<<< HEAD
+	 * 检查指定名称的Bean类型和指定类型是否匹配
+	 *
 	 * Check whether the bean with the given name matches the specified type.
 	 * More specifically, check whether a {@link #getBean} call for the given name
 	 * would return an object that is assignable to the specified target type.
@@ -274,14 +363,12 @@
 	 * @since 4.2
 	 * @see #getBean
 	 * @see #getType
-=======
+	 */
+	boolean isTypeMatch(String name, ResolvableType typeToMatch) throws NoSuchBeanDefinitionException;
+
+	/**
 	 * 检查指定名称的Bean类型和指定类型是否匹配
->>>>>>> 9259ea03
-	 */
-	boolean isTypeMatch(String name, ResolvableType typeToMatch) throws NoSuchBeanDefinitionException;
-
-	/**
-<<<<<<< HEAD
+	 *
 	 * Check whether the bean with the given name matches the specified type.
 	 * More specifically, check whether a {@link #getBean} call for the given name
 	 * would return an object that is assignable to the specified target type.
@@ -295,14 +382,16 @@
 	 * @since 2.0.1
 	 * @see #getBean
 	 * @see #getType
-=======
-	 * 检查指定名称的Bean类型和指定类型是否匹配
->>>>>>> 9259ea03
 	 */
 	boolean isTypeMatch(String name, Class<?> typeToMatch) throws NoSuchBeanDefinitionException;
 
 	/**
-<<<<<<< HEAD
+	 * 确定指定name的bean的类型。更准确的说返回{@link #getBean}返回对象的类型。
+	 *
+	 * 对一个{@link FactoryBean}来说，它所创建的对象类型通过{@link FactoryBean#getObjectType()}暴露。
+	 * 这可能会导致之前为初始化的FactoryBean进行了初始化（详见{@link #getType(String, boolean)}）。
+	 *
+	 *
 	 * Determine the type of the bean with the given name. More specifically,
 	 * determine the type of object that {@link #getBean} would return for the given name.
 	 * <p>For a {@link FactoryBean}, return the type of object that the FactoryBean creates,
@@ -311,25 +400,19 @@
 	 * <p>Translates aliases back to the corresponding canonical bean name.
 	 * <p>Will ask the parent factory if the bean cannot be found in this factory instance.
 	 * @param name the name of the bean to query
-	 * @return the type of the bean, or {@code null} if not determinable
+	 * @return the type of the bean, or {@code null} if not determinable 无法判断时返回null
 	 * @throws NoSuchBeanDefinitionException if there is no bean with the given name
 	 * @since 1.1.2
 	 * @see #getBean
 	 * @see #isTypeMatch
-=======
-	 * 确定指定name的bean的类型。更准确的说返回{@link #getBean}返回对象的类型。
-	 *
-	 * 对一个{@link FactoryBean}来说，它所创建的对象类型通过{@link FactoryBean#getObjectType()}暴露。
-	 * 这可能会导致之前为初始化的FactoryBean进行了初始化（详见{@link #getType(String, boolean)}）。
-	 *
-	 * @return 无法判断时返回null
->>>>>>> 9259ea03
 	 */
 	@Nullable
 	Class<?> getType(String name) throws NoSuchBeanDefinitionException;
 
 	/**
-<<<<<<< HEAD
+	 * 在{@link #getType(String)}的基础上添加了allowFactoryBeanInit标志。
+	 * 如果没有早期类型信息，会根据标记决定是否进行初始化。
+	 *
 	 * Determine the type of the bean with the given name. More specifically,
 	 * determine the type of object that {@link #getBean} would return for the given name.
 	 * <p>For a {@link FactoryBean}, return the type of object that the FactoryBean creates,
@@ -346,16 +429,15 @@
 	 * @since 5.2
 	 * @see #getBean
 	 * @see #isTypeMatch
-=======
-	 * 在{@link #getType(String)}的基础上添加了allowFactoryBeanInit标志。
-	 * 如果没有早期类型信息，会根据标记决定是否进行初始化。
->>>>>>> 9259ea03
 	 */
 	@Nullable
 	Class<?> getType(String name, boolean allowFactoryBeanInit) throws NoSuchBeanDefinitionException;
 
 	/**
-<<<<<<< HEAD
+	 * 返回指定Bean Name的所有别名。所有的别名指向相同的Bean。
+	 *
+	 * 如果指定名称是别名的话，约定俗称的原始名称会和其它别名一起被返回，原始名称在数组的最前面
+	 *
 	 * Return the aliases for the given bean name, if any.
 	 * <p>All of those aliases point to the same bean when used in a {@link #getBean} call.
 	 * <p>If the given name is an alias, the corresponding original bean name
@@ -365,11 +447,6 @@
 	 * @param name the bean name to check for aliases
 	 * @return the aliases, or an empty array if none
 	 * @see #getBean
-=======
-	 * 返回指定Bean Name的所有别名。所有的别名指向相同的Bean。
-	 *
-	 * 如果指定名称是别名的话，约定俗称的原始名称会和其它别名一起被返回，原始名称在数组的最前面
->>>>>>> 9259ea03
 	 */
 	String[] getAliases(String name);
 
