--- conflicted
+++ resolved
@@ -25,7 +25,6 @@
 
 	dependencyManagement {
 		imports {
-<<<<<<< HEAD
 			mavenBom "com.fasterxml.jackson:jackson-bom:2.11.3"
 			mavenBom "io.netty:netty-bom:4.1.53.Final"
 			mavenBom "io.projectreactor:reactor-bom:2020.0.0-SNAPSHOT"
@@ -35,16 +34,6 @@
 			mavenBom "org.jetbrains.kotlin:kotlin-bom:1.4.10"
 			mavenBom "org.jetbrains.kotlinx:kotlinx-coroutines-bom:1.4.0"
 			mavenBom "org.junit:junit-bom:5.7.0"
-=======
-			mavenBom "com.fasterxml.jackson:jackson-bom:2.10.5"
-			mavenBom "io.netty:netty-bom:4.1.51.Final"
-			mavenBom "io.projectreactor:reactor-bom:Dysprosium-SR13"
-			mavenBom "io.rsocket:rsocket-bom:1.0.3"
-			mavenBom "org.eclipse.jetty:jetty-bom:9.4.31.v20200723"
-			mavenBom "org.jetbrains.kotlin:kotlin-bom:1.3.72"
-			mavenBom "org.jetbrains.kotlinx:kotlinx-coroutines-bom:1.3.5"
-			mavenBom "org.junit:junit-bom:5.6.3"
->>>>>>> b6dae6ac
 		}
 		dependencies {
 			dependencySet(group: 'org.apache.logging.log4j', version: '2.13.3') {
@@ -75,12 +64,8 @@
 			dependency "io.reactivex:rxjava:1.3.8"
 			dependency "io.reactivex:rxjava-reactive-streams:1.2.1"
 			dependency "io.reactivex.rxjava2:rxjava:2.2.19"
-<<<<<<< HEAD
 			dependency "io.reactivex.rxjava3:rxjava:3.0.7"
-			dependency "io.projectreactor.tools:blockhound:1.0.2.RELEASE"
-=======
 			dependency "io.projectreactor.tools:blockhound:1.0.4.RELEASE"
->>>>>>> b6dae6ac
 
 			dependency "com.caucho:hessian:4.0.63"
 			dependency "com.fasterxml:aalto-xml:1.2.2"
@@ -396,13 +381,8 @@
 			"https://fasterxml.github.io/jackson-databind/javadoc/2.10/",
 			"https://fasterxml.github.io/jackson-dataformat-xml/javadoc/2.10/",
 			"https://hc.apache.org/httpcomponents-client-ga/httpclient/apidocs/",
-<<<<<<< HEAD
 			"https://junit.org/junit4/javadoc/4.13.1/",
 			"https://junit.org/junit5/docs/5.7.0/api/"
-=======
-			"https://junit.org/junit4/javadoc/4.12/",
-			"https://junit.org/junit5/docs/5.6.3/api/"
->>>>>>> b6dae6ac
 	] as String[]
 }
 
