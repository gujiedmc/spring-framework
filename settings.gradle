--- conflicted
+++ resolved
@@ -36,12 +36,12 @@
 include "spring-websocket"
 include "framework-bom"
 include "integration-tests"
+include 'my-test'
 
 rootProject.name = "spring"
 rootProject.children.each {project ->
 	project.buildFileName = "${project.name}.gradle"
 }
-<<<<<<< HEAD
 
 settings.gradle.projectsLoaded {
 	gradleEnterprise {
@@ -56,7 +56,4 @@
 			}
 		}
 	}
-}
-=======
-include 'my-test'
->>>>>>> 9259ea03
+}